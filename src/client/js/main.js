import { fetchGames, preloadPopularContent } from './api.js';
import { renderTable } from './ui/table.js';
import { setupThemeToggle } from './ui/theme.js';
import { renderPagination } from './ui/pagination.js';
import SlopSearch from './ui/search.js';

const PAGE_SIZE = 20;

/**
 * Centralized application state management
 */
const AppState = {
  currentPage: 1,
  isLoading: false,
  filters: {},
  totalPages: 0,
  searchInstance: null,
  filtersInitialized: false
};

/**
 * Initialize and populate filter dropdowns with real data
 */
async function initializeFilters() {
  if (AppState.filtersInitialized) return;
  
  try {
    console.log('🔄 Initializing filter dropdowns...');
    
    // Show loading state on filters
    const filterSelects = document.querySelectorAll('.filter-select');
    filterSelects.forEach(select => {
      select.disabled = true;
      select.style.opacity = '0.6';
    });
    
    // Fetch facets from the API
    const response = await fetch('/api/games/facets');
    if (!response.ok) {
      throw new Error(`Failed to fetch facets: ${response.status}`);
    }
    
    const facets = await response.json();
    console.log('📊 Received facets:', facets);
    
    // Populate each filter dropdown
    populateFilterDropdown('developerFilter', facets.developers, 'All Developers');
    populateFilterDropdown('categoryFilter', facets.genres, 'All Categories');
    populateYearFilter(facets.releaseYears);
    populateOptionsFilter();
    
    // Remove loading state
    filterSelects.forEach(select => {
      select.disabled = false;
      select.style.opacity = '';
    });
    
    AppState.filtersInitialized = true;
    console.log('✅ All filters populated successfully');
    
  } catch (error) {
    console.error('❌ Failed to initialize filters:', error);
    
    // Remove loading state and provide fallback
    const filterSelects = document.querySelectorAll('.filter-select');
    filterSelects.forEach(select => {
      select.disabled = false;
      select.style.opacity = '';
    });
  }
}

/**
 * Populate a filter dropdown with data from the API
 */
function populateFilterDropdown(elementId, data, defaultText) {
  const selectElement = document.getElementById(elementId);
  if (!selectElement) {
    console.warn(`Filter element ${elementId} not found`);
    return;
  }
  
  // Store current value
  const currentValue = selectElement.value;
  
  // Clear existing options
  selectElement.innerHTML = '';
  
  // Add default option
  const defaultOption = document.createElement('option');
  defaultOption.value = '';
  defaultOption.textContent = defaultText;
  selectElement.appendChild(defaultOption);
  
  // Add data options
  if (Array.isArray(data) && data.length > 0) {
    data.forEach(item => {
      const option = document.createElement('option');
      
      if (typeof item === 'string') {
        option.value = item;
        option.textContent = item;
      } else if (item && typeof item === 'object') {
        option.value = item.value || item.name || item;
        const count = item.count ? ` (${item.count})` : '';
        option.textContent = `${item.value || item.name || item}${count}`;
      }
      
      selectElement.appendChild(option);
    });
    
    // Restore previous value if it still exists
    if (currentValue && [...selectElement.options].some(opt => opt.value === currentValue)) {
      selectElement.value = currentValue;
    }
    
    console.log(`✅ Populated ${elementId} with ${data.length} options`);
  }
}

/**
 * Populate year filter with extracted years
 */
function populateYearFilter(releaseYears) {
  const yearFilter = document.getElementById('yearFilter');
  if (!yearFilter) return;
  
  const currentValue = yearFilter.value;
  yearFilter.innerHTML = '';
  
  // Add default option
  const defaultOption = document.createElement('option');
  defaultOption.value = '';
  defaultOption.textContent = 'All Years';
  yearFilter.appendChild(defaultOption);
  
  if (Array.isArray(releaseYears) && releaseYears.length > 0) {
    // Extract and sort years
    const years = releaseYears
      .map(year => parseInt(year, 10))
      .filter(year => !isNaN(year) && year > 1990 && year <= new Date().getFullYear() + 1)
      .sort((a, b) => b - a);
    
    // Remove duplicates
    const uniqueYears = [...new Set(years)];
    
    uniqueYears.forEach(year => {
      const option = document.createElement('option');
      option.value = year.toString();
      option.textContent = year.toString();
      yearFilter.appendChild(option);
    });
    
    // Restore value
    if (currentValue && [...yearFilter.options].some(opt => opt.value === currentValue)) {
      yearFilter.value = currentValue;
    }
  }
}

/**
 * Populate options filter with predefined options
 */
function populateOptionsFilter() {
  const optionsFilter = document.getElementById('optionsFilter');
  if (!optionsFilter) return;
  
  const currentValue = optionsFilter.value;
  optionsFilter.innerHTML = '';
  
  const optionsData = [
    { value: '', label: 'Any Options' },
    { value: 'has-options', label: 'Has Launch Options' },
    { value: 'no-options', label: 'No Launch Options' },
    { value: 'many-options', label: '5+ Launch Options' },
    { value: 'few-options', label: '1-4 Launch Options' },
    { value: 'performance', label: 'Performance Options' },
    { value: 'graphics', label: 'Graphics Options' }
  ];
  
  optionsData.forEach(item => {
    const option = document.createElement('option');
    option.value = item.value;
    option.textContent = item.label;
    optionsFilter.appendChild(option);
  });
  
  // Restore value
  if (currentValue && [...optionsFilter.options].some(opt => opt.value === currentValue)) {
    optionsFilter.value = currentValue;
  }
}

/**
 * Load page with games data - called by search component
 */
async function loadPage(page = 1, replace = true) {
  if (AppState.isLoading) return;
  
  AppState.isLoading = true;
  showLoadingState(replace);

  try {
    const queryParams = {
      page,
      limit: PAGE_SIZE,
      search: AppState.filters.search || '',
      category: AppState.filters.category || '',
      developer: AppState.filters.developer || '',
      options: AppState.filters.options || '',
      year: AppState.filters.year || '',
      sort: AppState.filters.sort || 'title',
      order: AppState.filters.order || 'asc'
    };

    console.log('Loading page with params:', queryParams);

    const response = await fetchGames(queryParams);
    
    // Update application state
    AppState.currentPage = page;
    AppState.totalPages = response.totalPages || 0;

    // Update UI with smooth transitions
    updateResultsCount(response.total || 0);
    clearResults();
    renderTable(response.games || [], false);
    renderPagination(AppState.currentPage, AppState.totalPages, loadPage);

    updateURL();

    // Add success feedback
    if (response.games?.length > 0) {
      showSuccessFeedback(`Loaded ${response.games.length} games`);
    }

  } catch (error) {
    console.error('Error loading page:', error);
    showErrorState(error.message);
  } finally {
    AppState.isLoading = false;
    hideLoadingState();
  }
}

/**
 * Show subtle success feedback
 */
function showSuccessFeedback(message) {
  const resultsCount = document.getElementById('resultsCount');
  if (resultsCount) {
    resultsCount.style.color = 'var(--color-success)';
    resultsCount.style.fontWeight = 'var(--font-weight-semibold)';
    
    setTimeout(() => {
      resultsCount.style.color = '';
      resultsCount.style.fontWeight = '';
    }, 2000);
  }
}

/**
 * Loading state with UX
 */
function showLoadingState(clearContent = false) {
  const tableContainer = document.getElementById('table-container');
  if (tableContainer && clearContent) {
    tableContainer.innerHTML = `
      <div class="loading">
        <div class="spinner"></div>
        <span>Loading games...</span>
      </div>
    `;
  }
  
  // Disable form elements during loading (but not search input - handled by search component)
  const formElements = document.querySelectorAll('.filter-select, .sort-select');
  formElements.forEach(el => {
    el.disabled = true;
    el.style.opacity = '0.6';
  });
}

/**
 * Hide loading state and re-enable UI
 */
function hideLoadingState() {
  const loadingElements = document.querySelectorAll('.loading');
  loadingElements.forEach(el => el.remove());
  
  // Re-enable form elements
  const formElements = document.querySelectorAll('.filter-select, .sort-select');
  formElements.forEach(el => {
    el.disabled = false;
    el.style.opacity = '';
  });
}

/**
 * Error state
 */
function showErrorState(message) {
  const tableContainer = document.getElementById('table-container');
  if (tableContainer) {
    tableContainer.innerHTML = `
      <div class="error">
        <h3>❌ Error Loading Games</h3>
        <p>${message}</p>
        <button onclick="location.reload()" class="retry-btn">
          🔄 Try Again
        </button>
      </div>
    `;
  }
}

function updateResultsCount(total) {
  const resultsCount = document.getElementById('resultsCount');
  if (resultsCount) {
    resultsCount.textContent = `${total} result${total !== 1 ? 's' : ''} found`;
  }
}

function clearResults() {
  const tableContainer = document.getElementById('table-container');
  if (tableContainer) {
    tableContainer.innerHTML = '';
  }
  
  const existingPagination = document.querySelector('.pagination-container');
  if (existingPagination) {
    existingPagination.remove();
  }
}

function updateURL() {
  const params = new URLSearchParams();

  Object.entries(AppState.filters).forEach(([key, value]) => {
    if (value && value.toString().trim()) {
      params.set(key, value);
    }
  });

  if (AppState.currentPage > 1) {
    params.set('page', AppState.currentPage);
  }

  const newURL = `${window.location.pathname}${params.toString() ? `?${params.toString()}` : ''}`;
  window.history.replaceState(null, '', newURL);
}

function parseURLParams() {
  const params = new URLSearchParams(window.location.search);

  AppState.currentPage = parseInt(params.get('page')) || 1;
  
  AppState.filters = {
    search: params.get('search') || '',
    category: params.get('category') || '',
    developer: params.get('developer') || '', 
    options: params.get('options') || '',
    year: params.get('year') || '',
    sort: params.get('sort') || 'title',
    order: params.get('order') || 'asc'
  };
}

/**
 * Handle filter changes from search component - SINGLE SOURCE OF TRUTH
 * This is called by the search component when filters change
 */
function handleFilterChange(newFilters) {
  console.log('🔄 Filter change received from search component:', newFilters);
  
  // Update app state
  AppState.filters = { ...AppState.filters, ...newFilters };
  AppState.currentPage = 1; // Reset to first page on filter change
  
  // Load new results
  loadPage(1, true);
}

/**
<<<<<<< HEAD
 * Initialize search component with improved UX settings
=======
 * Initialize search component
>>>>>>> 72760a2c
 */
function initializeSearchComponent() {
  const container = document.querySelector('.search-container, .hero-search');
  if (!container) {
    console.error('Search container not found in DOM');
    return null;
  }

  try {
    const searchConfig = {
      inputId: 'searchInput',
      suggestionsId: 'suggestionsDropdown', 
      resultsId: 'resultsList',
      resultsCountId: 'resultsCount',
      activeFiltersId: 'activeFilters',
      sortId: 'sortSelect',
      filters: {
        category: 'categoryFilter',
        developer: 'developerFilter', 
        options: 'optionsFilter',
        year: 'yearFilter'
      }
    };

    const searchInstance = new SlopSearch(searchConfig);
    
    // Configure for optimal UX - eliminates choppy experience
    searchInstance.configure({
      suggestionsDelay: 150,        // Keep suggestions fast and responsive
      searchDelay: 800,             // Much slower main search (was 300ms)
      minCharsForSearch: 3,         // Only search after 3 characters
      enableSearchOnEnter: true,    // Allow Enter key for immediate search
      enableProgressiveDebounce: true, // Longer delays for rapid typing
      enableClickOutsideSearch: true   // Search when clicking outside
    });
    
    // Set the callback for filter changes - THIS IS THE ONLY SEARCH LISTENER NOW
    searchInstance.onFilterChange = handleFilterChange;
    
<<<<<<< HEAD
    console.log('🎯 Search component initialized with improved UX settings');
=======
    console.log('🎯 Search component initialized');
>>>>>>> 72760a2c
    console.log('📝 Search component is now the SINGLE source of truth for search input');
    
    return searchInstance;
  } catch (error) {
    console.error('Failed to initialize search component:', error);
    return null;
  }
}

/**
 * App initialization
 */
async function initializeApp() {
  try {
    console.log('🚀 Initializing Vanilla Slops app...');
    
    // Parse URL params first
    parseURLParams();
    
    // Initialize components in sequence
    AppState.searchInstance = initializeSearchComponent();
    setupThemeToggle();
    
    // Initialize filters before loading data
    await initializeFilters();
    
    // Apply URL params to search component if it exists and has values
    if (AppState.searchInstance && Object.keys(AppState.filters).some(key => AppState.filters[key])) {
      // Set the search input value from URL
      if (AppState.filters.search && AppState.searchInstance.searchInput) {
        AppState.searchInstance.searchInput.value = AppState.filters.search;
        AppState.searchInstance.currentQuery = AppState.filters.search;
      }
      
      // Set filter values from URL
      Object.entries(AppState.filters).forEach(([key, value]) => {
        if (value && AppState.searchInstance.filterElements[key]) {
          AppState.searchInstance.filterElements[key].value = value;
          AppState.searchInstance.currentFilters[key] = value;
        }
      });
      
      // Set sort values from URL
      if (AppState.filters.sort) {
        AppState.searchInstance.currentSort = AppState.filters.sort;
      }
      if (AppState.filters.order) {
        AppState.searchInstance.currentOrder = AppState.filters.order;
      }
      
      // Update active filters display
      AppState.searchInstance.renderActiveFilters();
    }
    
    // Preload popular content
    preloadPopularContent().catch(err => 
      console.warn('Failed to preload popular content:', err)
    );
    
    // Load initial page
    await loadPage(AppState.currentPage);
    
    console.log('✅ App initialized successfully');
    
    // Add visual feedback that app is ready
    document.body.classList.add('app-ready');
    
  } catch (error) {
    console.error('❌ Failed to initialize app:', error);
    showErrorState('Failed to initialize application. Please refresh the page.');
  }
}

/**
 * Setup event listeners - REMOVED DUPLICATE SEARCH INPUT LISTENERS
 */
function setupEventListeners() {
  // Browser navigation
  window.addEventListener('popstate', () => {
    parseURLParams();
    loadPage(AppState.currentPage);
  });

  // NOTE: All search input and filter event listeners are now handled by SlopSearch component
  // This eliminates the duplicate listeners that were causing the choppy experience
  
  console.log('✅ Event listeners setup complete');
  console.log('📝 Search input listeners are now handled exclusively by SlopSearch component');
}

function ensureRequiredDOMElements() {
  let appContainer = document.getElementById('app');
  if (!appContainer) {
    appContainer = document.createElement('div');
    appContainer.id = 'app';
    document.body.appendChild(appContainer);
  }

  let tableContainer = document.getElementById('table-container');
  if (!tableContainer) {
    tableContainer = document.createElement('div');
    tableContainer.id = 'table-container';
    appContainer.appendChild(tableContainer);
  }

  // Ensure results count element exists
  let resultsCount = document.getElementById('resultsCount');
  if (!resultsCount) {
    resultsCount = document.createElement('div');
    resultsCount.id = 'resultsCount';
    resultsCount.className = 'results-count';
    appContainer.insertBefore(resultsCount, tableContainer);
  }
}

// Initialize when DOM is ready
document.addEventListener('DOMContentLoaded', () => {
  ensureRequiredDOMElements();
  setupEventListeners();
  initializeApp();
});

// Export for debugging
window.AppState = AppState;
window.loadPage = loadPage;

// Export the handleFilterChange function for potential external use
export { handleFilterChange };<|MERGE_RESOLUTION|>--- conflicted
+++ resolved
@@ -382,11 +382,7 @@
 }
 
 /**
-<<<<<<< HEAD
- * Initialize search component with improved UX settings
-=======
  * Initialize search component
->>>>>>> 72760a2c
  */
 function initializeSearchComponent() {
   const container = document.querySelector('.search-container, .hero-search');
@@ -426,11 +422,7 @@
     // Set the callback for filter changes - THIS IS THE ONLY SEARCH LISTENER NOW
     searchInstance.onFilterChange = handleFilterChange;
     
-<<<<<<< HEAD
-    console.log('🎯 Search component initialized with improved UX settings');
-=======
     console.log('🎯 Search component initialized');
->>>>>>> 72760a2c
     console.log('📝 Search component is now the SINGLE source of truth for search input');
     
     return searchInstance;
