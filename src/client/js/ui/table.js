/**
 * @fileoverview Table rendering and launch options management
 * Handles games table display and interactive launch options
 */

// Track currently open launch options rows
const openLaunchOptionsRows = new Set();

/**
 * Render the games table with data
 * @param {Array} games - Array of game objects
 * @param {boolean} showLoading - Whether to show loading state
 */
export function renderTable(games, showLoading = false) {
  const container = document.getElementById('table-container');
  if (!container) {
    console.error('Table container not found');
    return;
  }

  if (showLoading) {
    container.innerHTML = `
      <div class="table-loading">
        <div class="loading-spinner"></div>
        <span>Loading games...</span>
      </div>
    `;
    return;
  }

  if (!games || games.length === 0) {
    container.innerHTML = `
      <div class="no-results">
        <h3>🎮 No games found</h3>
        <p>Try adjusting your search criteria or filters.</p>
      </div>
    `;
    return;
  }

  // Create table structure
  const table = document.createElement('table');
  table.className = 'games-table';
  table.innerHTML = `
    <thead>
      <tr>
        <th>Game Title</th>
        <th>Developer</th>
        <th>Publisher</th>
        <th>Release Date</th>
        <th>Engine</th>
        <th>Launch Options</th>
      </tr>
    </thead>
    <tbody>
      ${games.map(game => createGameRow(game)).join('')}
    </tbody>
  `;

  container.innerHTML = '';
  container.appendChild(table);

  // Set up launch options event listeners
  setupLaunchOptionListeners();
}

/**
 * Create a single game row HTML
 * @param {Object} game - Game data object
 * @returns {string} HTML string for the game row
 */
function createGameRow(game) {
  // Use the correct property names from your API
  const gameId = game.app_id;
  const optionsCount = game.total_options_count || 0;

  const releaseDate = game.release_date ? 
    new Date(game.release_date).toLocaleDateString('en-US', { 
      year: 'numeric', 
      month: 'short', 
      day: 'numeric' 
    }) : 'Unknown';

  return `
    <tr data-game-id="${gameId}">
      <td data-label="Title">
        <div class="game-title">${escapeHtml(game.title || 'Unknown')}</div>
      </td>
      <td data-label="Developer">${escapeHtml(game.developer || 'Unknown')}</td>
      <td data-label="Publisher">${escapeHtml(game.publisher || 'Unknown')}</td>
      <td data-label="Release Date">${releaseDate}</td>
      <td data-label="Engine">${escapeHtml(game.engine || 'Unknown')}</td>
      <td data-label="Launch Options">
        <button 
          class="launch-options-btn" 
          data-game-id="${gameId}"
          aria-expanded="false"
          type="button"
        >
          Show Options
          ${optionsCount > 0 ? `<span class="options-count">${optionsCount}</span>` : ''}
        </button>
      </td>
    </tr>
  `;
}

/**
 * Set up event listeners for launch options buttons
 */
function setupLaunchOptionListeners() {
  console.log('🎯 Setting up launch option listeners');
  
  // Remove any existing listeners first
  document.removeEventListener('click', handleLaunchOptionsClick);
  
  // Add single delegated event listener
  document.addEventListener('click', handleLaunchOptionsClick);
}

/**
 * Handle launch options button clicks with proper event management
 * @param {Event} e - Click event
 */
async function handleLaunchOptionsClick(e) {
  // Only handle launch options buttons
  const button = e.target.closest('.launch-options-btn');
  if (!button) return;

  // Prevent event bubbling and default behavior
  e.preventDefault();
  e.stopPropagation();

  const gameId = button.dataset.gameId;
  if (!gameId) {
    console.error('No game ID found on button');
    return;
  }

  console.log(`🚀 Launch options clicked for game ID: ${gameId}`);

  try {
    // Check if options are already open
    const existingRow = document.querySelector(`.launch-options-row[data-game-id="${gameId}"]`);
    
    if (existingRow && existingRow.style.display !== 'none') {
      // Close existing options
      closeLaunchOptions(gameId);
      return;
    }

    // Close any other open options first
    closeAllLaunchOptions();

    // Show loading state
    button.disabled = true;
    button.textContent = 'Loading...';

    // Fetch and display launch options
    await fetchAndDisplayLaunchOptions(gameId, button);

  } catch (error) {
    console.error('Error handling launch options click:', error);
    showLaunchOptionsError(gameId, error.message);
  } finally {
    // Re-enable button
    button.disabled = false;
    updateButtonText(button, true);
  }
}

/**
 * Fetch launch options and display them
 * @param {string} gameId - Game ID
 * @param {HTMLElement} button - The clicked button
 */
async function fetchAndDisplayLaunchOptions(gameId, button) {
  try {
    console.log(`📡 Fetching launch options for game ${gameId}`);
    
    const response = await fetch(`/api/games/${gameId}/launch-options`);
    
    if (!response.ok) {
      throw new Error(`HTTP ${response.status}: ${response.statusText}`);
    }

    const data = await response.json();
    console.log(`✅ Received ${data.length} launch options for game ${gameId}`);

    // Display the launch options
    displayLaunchOptions(gameId, data);
    
    // Update button state
    updateButtonText(button, true);
    
    // Track that this row is open
    openLaunchOptionsRows.add(gameId);

  } catch (error) {
    console.error(`❌ Error fetching launch options for game ${gameId}:`, error);
    throw error;
  }
}

/**
 * Display launch options in the table
 * @param {string} gameId - Game ID
 * @param {Array} launchOptions - Array of launch option objects
 */
function displayLaunchOptions(gameId, launchOptions) {
  const gameRow = document.querySelector(`tr[data-game-id="${gameId}"]`);
  if (!gameRow) {
    console.error(`Game row not found for ID: ${gameId}`);
    return;
  }

  // Remove existing launch options row if it exists
  const existingRow = document.querySelector(`.launch-options-row[data-game-id="${gameId}"]`);
  if (existingRow) {
    existingRow.remove();
  }

  // Create the launch options row
  const launchOptionsRow = document.createElement('tr');
  launchOptionsRow.className = 'launch-options-row';
  launchOptionsRow.dataset.gameId = gameId;

  const colspan = gameRow.children.length;
  
  if (launchOptions.length === 0) {
    launchOptionsRow.innerHTML = `
      <td colspan="${colspan}" class="launch-options-cell">
        <div class="no-options">
          <h4>No Launch Options Available</h4>
          <p>This game doesn't have any community-verified launch options yet.</p>
          <p>Consider contributing if you know of effective launch options!</p>
        </div>
        <div class="launch-options-close-container">
          <button class="launch-options-close" data-game-id="${gameId}">
            Close Options
          </button>
        </div>
      </td>
    `;
  } else {
    const optionsHtml = launchOptions.map(option => createLaunchOptionCard(option)).join('');
    
    launchOptionsRow.innerHTML = `
      <td colspan="${colspan}" class="launch-options-cell">
        <ul class="launch-options-list">
          ${optionsHtml}
        </ul>
        <div class="launch-options-close-container">
          <button class="launch-options-close" data-game-id="${gameId}">
            Close Options
          </button>
        </div>
      </td>
    `;
  }

  // Insert the row after the game row
  gameRow.parentNode.insertBefore(launchOptionsRow, gameRow.nextSibling);

  // Set up copy functionality and close button
  addCopyFunctionality(launchOptionsRow);
  setupCloseButton(launchOptionsRow);

  // Show the row with animation and debug
  console.log('📋 About to show launch options row for game:', gameId);
  requestAnimationFrame(() => {
    launchOptionsRow.style.display = 'table-row';
    console.log('✅ Launch options row display set to table-row');
    
    // Debug: Check if the row is actually visible
    setTimeout(() => {
      const rect = launchOptionsRow.getBoundingClientRect();
      console.log('📏 Launch options row dimensions:', {
        width: rect.width,
        height: rect.height,
        visible: rect.height > 0
      });
    }, 100);
  });

  console.log(`✨ Launch options displayed for game ${gameId}`);
}

/**
 * Create HTML for a single launch option card
 * @param {Object} option - Launch option data
 * @returns {string} HTML string for the option card
 */
function createLaunchOptionCard(option) {
  const verifiedBadge = option.verified ? 
    '<span class="option-verified">Verified</span>' : '';
    
  const votesBadge = option.votes > 0 ? 
    `<span class="option-votes">${option.votes}</span>` : '';

  return `
    <li class="launch-option">
      <div class="option-command" data-command="${escapeHtml(option.command)}">
        <code>${escapeHtml(option.command)}</code>
      </div>
      
      ${option.description ? `<div class="option-description">${escapeHtml(option.description)}</div>` : ''}
      
      <div class="option-meta">
        <span class="option-source">${escapeHtml(option.source || 'Community')}</span>
        <div>
          ${verifiedBadge}
          ${votesBadge}
        </div>
      </div>
    </li>
  `;
}

/**
 * Add copy functionality to launch option commands
 * @param {HTMLElement} container - Container element
 */
function addCopyFunctionality(container) {
  const commandElements = container.querySelectorAll('.option-command');
  
  commandElements.forEach(element => {
    // Remove existing listeners
    element.removeEventListener('click', handleCommandClick);
<<<<<<< HEAD
    
    // Add click listener for copying
    element.addEventListener('click', handleCommandClick);
    
    // Make focusable for accessibility
    element.tabIndex = 0;
    
=======
    
    // Add click listener for copying
    element.addEventListener('click', handleCommandClick);
    
    // Make focusable for accessibility
    element.tabIndex = 0;
    
>>>>>>> ad8a7815
    // Add keyboard support
    element.addEventListener('keydown', (e) => {
      if (e.key === 'Enter' || e.key === ' ') {
        e.preventDefault();
        handleCommandClick(e);
      }
    });
  });
<<<<<<< HEAD
=======
  
  openLaunchOptionsRows.clear();
  hideCloseAllButton();
  
  console.log(`🧹 Closed ${closedCount} launch options`);
  return closedCount;
>>>>>>> ad8a7815
}

/**
 * Handle command click for copying
 * @param {Event} e - Click event
 */
async function handleCommandClick(e) {
  e.preventDefault();
  e.stopPropagation(); // Prevent triggering parent click handlers
<<<<<<< HEAD
  
  const element = e.currentTarget;
  const command = element.dataset.command;
  
=======
  
  const element = e.currentTarget;
  const command = element.dataset.command;
  
>>>>>>> ad8a7815
  if (!command) {
    console.error('No command found to copy');
    return;
  }

  try {
    await navigator.clipboard.writeText(command);
    
    // Visual feedback
    element.classList.remove('copy-failed');
    element.classList.add('copied');
    
    // Reset after animation
    setTimeout(() => {
      element.classList.remove('copied');
    }, 1000);
    
    console.log(`📋 Copied command: ${command}`);
    
  } catch (error) {
    console.error('Failed to copy command:', error);
    
    // Error feedback
    element.classList.remove('copied');
    element.classList.add('copy-failed');
    
    // Reset after animation
    setTimeout(() => {
      element.classList.remove('copy-failed');
    }, 1000);
    
    // Fallback: try to select text
    try {
      const range = document.createRange();
      range.selectNodeContents(element);
      const selection = window.getSelection();
      selection.removeAllRanges();
      selection.addRange(range);
    } catch (fallbackError) {
      console.error('Fallback text selection also failed:', fallbackError);
    }
  }
}

/**
 * Set up close button functionality
 * @param {HTMLElement} container - Container element
 */
function setupCloseButton(container) {
  const closeButton = container.querySelector('.launch-options-close');
  if (!closeButton) return;

  closeButton.addEventListener('click', (e) => {
    e.preventDefault();
    e.stopPropagation();
    
    const gameId = closeButton.dataset.gameId;
    if (gameId) {
      closeLaunchOptions(gameId);
<<<<<<< HEAD
=======
    }
  });
}

/**
 * Close launch options for a specific game
 * @param {string} gameId - Game ID
 */
function closeLaunchOptions(gameId) {
  const launchOptionsRow = document.querySelector(`.launch-options-row[data-game-id="${gameId}"]`);
  const button = document.querySelector(`.launch-options-btn[data-game-id="${gameId}"]`);
  
  if (launchOptionsRow) {
    launchOptionsRow.style.display = 'none';
    setTimeout(() => launchOptionsRow.remove(), 300);
  }
  
  if (button) {
    updateButtonText(button, false);
  }
  
  openLaunchOptionsRows.delete(gameId);
  console.log(`❌ Closed launch options for game ${gameId}`);
}

/**
 * Close all open launch options
 */
function closeAllLaunchOptions() {
  const openRows = document.querySelectorAll('.launch-options-row[style*="table-row"]');
  openRows.forEach(row => {
    const gameId = row.dataset.gameId;
    if (gameId) {
      closeLaunchOptions(gameId);
>>>>>>> ad8a7815
    }
  });
}

/**
 * Close launch options for a specific game
 * @param {string} gameId - Game ID
 */
function closeLaunchOptions(gameId) {
  const launchOptionsRow = document.querySelector(`.launch-options-row[data-game-id="${gameId}"]`);
  const button = document.querySelector(`.launch-options-btn[data-game-id="${gameId}"]`);
  
  if (launchOptionsRow) {
    launchOptionsRow.style.display = 'none';
    setTimeout(() => launchOptionsRow.remove(), 300);
  }
  
<<<<<<< HEAD
  if (button) {
    updateButtonText(button, false);
  }
  
  openLaunchOptionsRows.delete(gameId);
  console.log(`❌ Closed launch options for game ${gameId}`);
}

/**
 * Close all open launch options
 */
function closeAllLaunchOptions() {
  const openRows = document.querySelectorAll('.launch-options-row[style*="table-row"]');
  openRows.forEach(row => {
    const gameId = row.dataset.gameId;
    if (gameId) {
      closeLaunchOptions(gameId);
    }
  });
  
  openLaunchOptionsRows.clear();
  console.log('🧹 Closed all launch options');
}

/**
 * Update button text based on state
 * @param {HTMLElement} button - Launch options button
 * @param {boolean} isOpen - Whether options are open
 */
function updateButtonText(button, isOpen) {
  if (!button) return;
  
=======
  openLaunchOptionsRows.clear();
  console.log('🧹 Closed all launch options');
}

/**
 * Update button text based on state
 * @param {HTMLElement} button - Launch options button
 * @param {boolean} isOpen - Whether options are open
 */
function updateButtonText(button, isOpen) {
  if (!button) return;
  
>>>>>>> ad8a7815
  button.setAttribute('aria-expanded', isOpen.toString());
  
  if (isOpen) {
    button.innerHTML = button.innerHTML.replace('Show Options', 'Hide Options');
  } else {
    button.innerHTML = button.innerHTML.replace('Hide Options', 'Show Options');
<<<<<<< HEAD
  }
}

/**
 * Show error message for launch options
 * @param {string} gameId - Game ID
 * @param {string} errorMessage - Error message
 */
function showLaunchOptionsError(gameId, errorMessage) {
  const gameRow = document.querySelector(`tr[data-game-id="${gameId}"]`);
  if (!gameRow) return;

  const existingRow = document.querySelector(`.launch-options-row[data-game-id="${gameId}"]`);
  if (existingRow) {
    existingRow.remove();
  }
=======
  }
}

/**
 * Show error message for launch options
 * @param {string} gameId - Game ID
 * @param {string} errorMessage - Error message
 */
function showLaunchOptionsError(gameId, errorMessage) {
  const gameRow = document.querySelector(`tr[data-game-id="${gameId}"]`);
  if (!gameRow) return;

  const existingRow = document.querySelector(`.launch-options-row[data-game-id="${gameId}"]`);
  if (existingRow) {
    existingRow.remove();
  }
>>>>>>> ad8a7815

  const launchOptionsRow = document.createElement('tr');
  launchOptionsRow.className = 'launch-options-row';
  launchOptionsRow.dataset.gameId = gameId;

  const colspan = gameRow.children.length;
  
  launchOptionsRow.innerHTML = `
    <td colspan="${colspan}" class="launch-options-cell">
      <div class="error">
        <h3>❌ Error Loading Launch Options</h3>
        <p>Failed to load launch options: ${escapeHtml(errorMessage)}</p>
        <details>
          <summary>Technical Details</summary>
          <p>Error occurred while fetching data from the server. Please try again or contact support if the issue persists.</p>
        </details>
        <div class="launch-options-close-container">
          <button class="launch-options-close" data-game-id="${gameId}">
            Close
          </button>
        </div>
      </div>
    </td>
  `;

  gameRow.parentNode.insertBefore(launchOptionsRow, gameRow.nextSibling);
  setupCloseButton(launchOptionsRow);
  
  launchOptionsRow.style.display = 'table-row';
}

/**
 * Escape HTML to prevent XSS attacks
 * @param {string} text - Text to escape
 * @returns {string} Escaped text
 */
function escapeHtml(text) {
  if (typeof text !== 'string') return '';
  
  const div = document.createElement('div');
  div.textContent = text;
  return div.innerHTML;
}

/**
 * Clean up when page unloads
 */
window.addEventListener('beforeunload', () => {
  closeAllLaunchOptions();
});

// Export for external use
export { closeAllLaunchOptions };<|MERGE_RESOLUTION|>--- conflicted
+++ resolved
@@ -1,10 +1,76 @@
 /**
  * @fileoverview Table rendering and launch options management
  * Handles games table display and interactive launch options
- */
-
-// Track currently open launch options rows
+ * 
+ * CLEANED & ORGANIZED VERSION
+ * - Fixed duplicate functions
+ * - Fixed memory leaks
+ * - Proper function organization
+ * - Consistent export strategy
+ */
+
+import { fetchLaunchOptions } from '../api.js';
+
+// ============================================================================
+// CONSTANTS & STATE
+// ============================================================================
+
 const openLaunchOptionsRows = new Set();
+
+// Constants for magic numbers
+const CLOSE_ALL_BUTTON_THRESHOLD = 2;
+const LAUNCH_OPTIONS_ROW_SELECTOR = '.launch-options-row[style*="table-row"]';
+const ANIMATION_DELAY = 300;
+const FEEDBACK_DURATION = 2000;
+
+// ============================================================================
+// UTILITY FUNCTIONS
+// ============================================================================
+
+/**
+ * Escape HTML to prevent XSS attacks
+ * @param {string} text - Text to escape
+ * @returns {string} Escaped text
+ */
+function escapeHtml(text) {
+  if (typeof text !== 'string') return '';
+  
+  const div = document.createElement('div');
+  div.textContent = text;
+  return div.innerHTML;
+}
+
+/**
+ * Get count of currently open launch options
+ * @returns {number} Number of open launch options
+ */
+function getOpenLaunchOptionsCount() {
+  return document.querySelectorAll(LAUNCH_OPTIONS_ROW_SELECTOR).length;
+}
+
+/**
+ * Format release date consistently
+ * @param {string} dateString - Raw date string
+ * @returns {string} Formatted date
+ */
+function formatReleaseDate(dateString) {
+  if (!dateString) return 'Unknown';
+  
+  try {
+    return new Date(dateString).toLocaleDateString('en-US', { 
+      year: 'numeric', 
+      month: 'short', 
+      day: 'numeric' 
+    });
+  } catch (error) {
+    console.warn('Invalid date format:', dateString);
+    return 'Unknown';
+  }
+}
+
+// ============================================================================
+// CORE RENDERING FUNCTIONS
+// ============================================================================
 
 /**
  * Render the games table with data
@@ -60,7 +126,7 @@
   container.innerHTML = '';
   container.appendChild(table);
 
-  // Set up launch options event listeners
+  // Set up event listeners (only needs to be done once)
   setupLaunchOptionListeners();
 }
 
@@ -70,16 +136,9 @@
  * @returns {string} HTML string for the game row
  */
 function createGameRow(game) {
-  // Use the correct property names from your API
   const gameId = game.app_id;
   const optionsCount = game.total_options_count || 0;
-
-  const releaseDate = game.release_date ? 
-    new Date(game.release_date).toLocaleDateString('en-US', { 
-      year: 'numeric', 
-      month: 'short', 
-      day: 'numeric' 
-    }) : 'Unknown';
+  const releaseDate = formatReleaseDate(game.release_date);
 
   return `
     <tr data-game-id="${gameId}">
@@ -106,187 +165,6 @@
 }
 
 /**
- * Set up event listeners for launch options buttons
- */
-function setupLaunchOptionListeners() {
-  console.log('🎯 Setting up launch option listeners');
-  
-  // Remove any existing listeners first
-  document.removeEventListener('click', handleLaunchOptionsClick);
-  
-  // Add single delegated event listener
-  document.addEventListener('click', handleLaunchOptionsClick);
-}
-
-/**
- * Handle launch options button clicks with proper event management
- * @param {Event} e - Click event
- */
-async function handleLaunchOptionsClick(e) {
-  // Only handle launch options buttons
-  const button = e.target.closest('.launch-options-btn');
-  if (!button) return;
-
-  // Prevent event bubbling and default behavior
-  e.preventDefault();
-  e.stopPropagation();
-
-  const gameId = button.dataset.gameId;
-  if (!gameId) {
-    console.error('No game ID found on button');
-    return;
-  }
-
-  console.log(`🚀 Launch options clicked for game ID: ${gameId}`);
-
-  try {
-    // Check if options are already open
-    const existingRow = document.querySelector(`.launch-options-row[data-game-id="${gameId}"]`);
-    
-    if (existingRow && existingRow.style.display !== 'none') {
-      // Close existing options
-      closeLaunchOptions(gameId);
-      return;
-    }
-
-    // Close any other open options first
-    closeAllLaunchOptions();
-
-    // Show loading state
-    button.disabled = true;
-    button.textContent = 'Loading...';
-
-    // Fetch and display launch options
-    await fetchAndDisplayLaunchOptions(gameId, button);
-
-  } catch (error) {
-    console.error('Error handling launch options click:', error);
-    showLaunchOptionsError(gameId, error.message);
-  } finally {
-    // Re-enable button
-    button.disabled = false;
-    updateButtonText(button, true);
-  }
-}
-
-/**
- * Fetch launch options and display them
- * @param {string} gameId - Game ID
- * @param {HTMLElement} button - The clicked button
- */
-async function fetchAndDisplayLaunchOptions(gameId, button) {
-  try {
-    console.log(`📡 Fetching launch options for game ${gameId}`);
-    
-    const response = await fetch(`/api/games/${gameId}/launch-options`);
-    
-    if (!response.ok) {
-      throw new Error(`HTTP ${response.status}: ${response.statusText}`);
-    }
-
-    const data = await response.json();
-    console.log(`✅ Received ${data.length} launch options for game ${gameId}`);
-
-    // Display the launch options
-    displayLaunchOptions(gameId, data);
-    
-    // Update button state
-    updateButtonText(button, true);
-    
-    // Track that this row is open
-    openLaunchOptionsRows.add(gameId);
-
-  } catch (error) {
-    console.error(`❌ Error fetching launch options for game ${gameId}:`, error);
-    throw error;
-  }
-}
-
-/**
- * Display launch options in the table
- * @param {string} gameId - Game ID
- * @param {Array} launchOptions - Array of launch option objects
- */
-function displayLaunchOptions(gameId, launchOptions) {
-  const gameRow = document.querySelector(`tr[data-game-id="${gameId}"]`);
-  if (!gameRow) {
-    console.error(`Game row not found for ID: ${gameId}`);
-    return;
-  }
-
-  // Remove existing launch options row if it exists
-  const existingRow = document.querySelector(`.launch-options-row[data-game-id="${gameId}"]`);
-  if (existingRow) {
-    existingRow.remove();
-  }
-
-  // Create the launch options row
-  const launchOptionsRow = document.createElement('tr');
-  launchOptionsRow.className = 'launch-options-row';
-  launchOptionsRow.dataset.gameId = gameId;
-
-  const colspan = gameRow.children.length;
-  
-  if (launchOptions.length === 0) {
-    launchOptionsRow.innerHTML = `
-      <td colspan="${colspan}" class="launch-options-cell">
-        <div class="no-options">
-          <h4>No Launch Options Available</h4>
-          <p>This game doesn't have any community-verified launch options yet.</p>
-          <p>Consider contributing if you know of effective launch options!</p>
-        </div>
-        <div class="launch-options-close-container">
-          <button class="launch-options-close" data-game-id="${gameId}">
-            Close Options
-          </button>
-        </div>
-      </td>
-    `;
-  } else {
-    const optionsHtml = launchOptions.map(option => createLaunchOptionCard(option)).join('');
-    
-    launchOptionsRow.innerHTML = `
-      <td colspan="${colspan}" class="launch-options-cell">
-        <ul class="launch-options-list">
-          ${optionsHtml}
-        </ul>
-        <div class="launch-options-close-container">
-          <button class="launch-options-close" data-game-id="${gameId}">
-            Close Options
-          </button>
-        </div>
-      </td>
-    `;
-  }
-
-  // Insert the row after the game row
-  gameRow.parentNode.insertBefore(launchOptionsRow, gameRow.nextSibling);
-
-  // Set up copy functionality and close button
-  addCopyFunctionality(launchOptionsRow);
-  setupCloseButton(launchOptionsRow);
-
-  // Show the row with animation and debug
-  console.log('📋 About to show launch options row for game:', gameId);
-  requestAnimationFrame(() => {
-    launchOptionsRow.style.display = 'table-row';
-    console.log('✅ Launch options row display set to table-row');
-    
-    // Debug: Check if the row is actually visible
-    setTimeout(() => {
-      const rect = launchOptionsRow.getBoundingClientRect();
-      console.log('📏 Launch options row dimensions:', {
-        width: rect.width,
-        height: rect.height,
-        visible: rect.height > 0
-      });
-    }, 100);
-  });
-
-  console.log(`✨ Launch options displayed for game ${gameId}`);
-}
-
-/**
  * Create HTML for a single launch option card
  * @param {Object} option - Launch option data
  * @returns {string} HTML string for the option card
@@ -295,13 +173,16 @@
   const verifiedBadge = option.verified ? 
     '<span class="option-verified">Verified</span>' : '';
     
-  const votesBadge = option.votes > 0 ? 
-    `<span class="option-votes">${option.votes}</span>` : '';
+  const votesBadge = option.upvotes > 0 ? 
+    `<span class="option-votes">${option.upvotes}</span>` : '';
+
+  // Use either 'command' or 'option' field (api.js returns 'option' for compatibility)
+  const command = option.command || option.option || '';
 
   return `
     <li class="launch-option">
-      <div class="option-command" data-command="${escapeHtml(option.command)}">
-        <code>${escapeHtml(option.command)}</code>
+      <div class="option-command" data-command="${escapeHtml(command)}">
+        <code>${escapeHtml(command)}</code>
       </div>
       
       ${option.description ? `<div class="option-description">${escapeHtml(option.description)}</div>` : ''}
@@ -317,133 +198,105 @@
   `;
 }
 
-/**
- * Add copy functionality to launch option commands
- * @param {HTMLElement} container - Container element
- */
-function addCopyFunctionality(container) {
-  const commandElements = container.querySelectorAll('.option-command');
-  
-  commandElements.forEach(element => {
-    // Remove existing listeners
-    element.removeEventListener('click', handleCommandClick);
-<<<<<<< HEAD
-    
-    // Add click listener for copying
-    element.addEventListener('click', handleCommandClick);
-    
-    // Make focusable for accessibility
-    element.tabIndex = 0;
-    
-=======
-    
-    // Add click listener for copying
-    element.addEventListener('click', handleCommandClick);
-    
-    // Make focusable for accessibility
-    element.tabIndex = 0;
-    
->>>>>>> ad8a7815
-    // Add keyboard support
-    element.addEventListener('keydown', (e) => {
-      if (e.key === 'Enter' || e.key === ' ') {
-        e.preventDefault();
-        handleCommandClick(e);
-      }
-    });
+// ============================================================================
+// LAUNCH OPTIONS MANAGEMENT
+// ============================================================================
+
+/**
+ * Display launch options in the table
+ * @param {string} gameId - Game ID
+ * @param {Array} launchOptions - Array of launch option objects
+ */
+function displayLaunchOptions(gameId, launchOptions) {
+  const gameRow = document.querySelector(`tr[data-game-id="${gameId}"]`);
+  if (!gameRow) {
+    console.error(`Game row not found for ID: ${gameId}`);
+    return;
+  }
+
+  // Remove existing launch options row if it exists
+  const existingRow = document.querySelector(`.launch-options-row[data-game-id="${gameId}"]`);
+  if (existingRow) {
+    existingRow.remove();
+  }
+
+  // Create the launch options row
+  const launchOptionsRow = document.createElement('tr');
+  launchOptionsRow.className = 'launch-options-row';
+  launchOptionsRow.dataset.gameId = gameId;
+
+  const colspan = gameRow.children.length;
+  
+  if (launchOptions.length === 0) {
+    launchOptionsRow.innerHTML = createNoOptionsContent(colspan, gameId);
+  } else {
+    const optionsHtml = launchOptions.map(option => createLaunchOptionCard(option)).join('');
+    launchOptionsRow.innerHTML = createOptionsContent(colspan, optionsHtml, gameId);
+  }
+
+  // Insert the row after the game row
+  gameRow.parentNode.insertBefore(launchOptionsRow, gameRow.nextSibling);
+
+  // Set up functionality
+  addCopyFunctionality(launchOptionsRow);
+  setupCloseButton(launchOptionsRow);
+
+  // Check if we should show the Close All button
+  if (getOpenLaunchOptionsCount() >= CLOSE_ALL_BUTTON_THRESHOLD) {
+    showCloseAllButton();
+  }
+
+  // Show the row with animation
+  requestAnimationFrame(() => {
+    launchOptionsRow.style.display = 'table-row';
   });
-<<<<<<< HEAD
-=======
-  
-  openLaunchOptionsRows.clear();
-  hideCloseAllButton();
-  
-  console.log(`🧹 Closed ${closedCount} launch options`);
-  return closedCount;
->>>>>>> ad8a7815
-}
-
-/**
- * Handle command click for copying
- * @param {Event} e - Click event
- */
-async function handleCommandClick(e) {
-  e.preventDefault();
-  e.stopPropagation(); // Prevent triggering parent click handlers
-<<<<<<< HEAD
-  
-  const element = e.currentTarget;
-  const command = element.dataset.command;
-  
-=======
-  
-  const element = e.currentTarget;
-  const command = element.dataset.command;
-  
->>>>>>> ad8a7815
-  if (!command) {
-    console.error('No command found to copy');
-    return;
-  }
-
-  try {
-    await navigator.clipboard.writeText(command);
-    
-    // Visual feedback
-    element.classList.remove('copy-failed');
-    element.classList.add('copied');
-    
-    // Reset after animation
-    setTimeout(() => {
-      element.classList.remove('copied');
-    }, 1000);
-    
-    console.log(`📋 Copied command: ${command}`);
-    
-  } catch (error) {
-    console.error('Failed to copy command:', error);
-    
-    // Error feedback
-    element.classList.remove('copied');
-    element.classList.add('copy-failed');
-    
-    // Reset after animation
-    setTimeout(() => {
-      element.classList.remove('copy-failed');
-    }, 1000);
-    
-    // Fallback: try to select text
-    try {
-      const range = document.createRange();
-      range.selectNodeContents(element);
-      const selection = window.getSelection();
-      selection.removeAllRanges();
-      selection.addRange(range);
-    } catch (fallbackError) {
-      console.error('Fallback text selection also failed:', fallbackError);
-    }
-  }
-}
-
-/**
- * Set up close button functionality
- * @param {HTMLElement} container - Container element
- */
-function setupCloseButton(container) {
-  const closeButton = container.querySelector('.launch-options-close');
-  if (!closeButton) return;
-
-  closeButton.addEventListener('click', (e) => {
-    e.preventDefault();
-    e.stopPropagation();
-    
-    const gameId = closeButton.dataset.gameId;
-    if (gameId) {
-      closeLaunchOptions(gameId);
-<<<<<<< HEAD
-=======
-    }
-  });
+
+  console.log(`✨ Launch options displayed for game ${gameId}`);
+}
+
+/**
+ * Create content for when no options are available
+ * @param {number} colspan - Number of columns to span
+ * @param {string} gameId - Game ID
+ * @returns {string} HTML content
+ */
+function createNoOptionsContent(colspan, gameId) {
+  return `
+    <td colspan="${colspan}" class="launch-options-cell">
+      <div class="no-options">
+        <h4>No Launch Options Available</h4>
+        <p>This game doesn't have any community-verified launch options yet.</p>
+        <p>Consider contributing if you know of effective launch options!</p>
+      </div>
+      <div class="launch-options-close-container">
+        <button class="launch-options-close" data-game-id="${gameId}">
+          Close Options
+        </button>
+      </div>
+    </td>
+  `;
+}
+
+/**
+ * Create content for when options are available
+ * @param {number} colspan - Number of columns to span
+ * @param {string} optionsHtml - HTML for options list
+ * @param {string} gameId - Game ID
+ * @returns {string} HTML content
+ */
+function createOptionsContent(colspan, optionsHtml, gameId) {
+  return `
+    <td colspan="${colspan}" class="launch-options-cell">
+      <ul class="launch-options-list">
+        ${optionsHtml}
+      </ul>
+      <div class="launch-options-close-container">
+        <button class="launch-options-close" data-game-id="${gameId}">
+          Close Options
+        </button>
+      </div>
+    </td>
+  `;
 }
 
 /**
@@ -456,99 +309,43 @@
   
   if (launchOptionsRow) {
     launchOptionsRow.style.display = 'none';
-    setTimeout(() => launchOptionsRow.remove(), 300);
+    setTimeout(() => launchOptionsRow.remove(), ANIMATION_DELAY);
   }
   
   if (button) {
-    updateButtonText(button, false);
-  }
-  
+    updateButtonToShowState(button);
+  }
+
+  // Check if we should hide the Close All button
+  if (getOpenLaunchOptionsCount() < CLOSE_ALL_BUTTON_THRESHOLD) {
+    hideCloseAllButton();
+  }
+
   openLaunchOptionsRows.delete(gameId);
   console.log(`❌ Closed launch options for game ${gameId}`);
 }
 
 /**
- * Close all open launch options
+ * Close all open launch options with proper cleanup
+ * @returns {number} Number of options closed
  */
 function closeAllLaunchOptions() {
-  const openRows = document.querySelectorAll('.launch-options-row[style*="table-row"]');
+  const openRows = document.querySelectorAll('.launch-options-row');
+  let closedCount = 0;
+  
   openRows.forEach(row => {
     const gameId = row.dataset.gameId;
-    if (gameId) {
+    if (gameId && row.style.display !== 'none') {
       closeLaunchOptions(gameId);
->>>>>>> ad8a7815
+      closedCount++;
     }
   });
-}
-
-/**
- * Close launch options for a specific game
- * @param {string} gameId - Game ID
- */
-function closeLaunchOptions(gameId) {
-  const launchOptionsRow = document.querySelector(`.launch-options-row[data-game-id="${gameId}"]`);
-  const button = document.querySelector(`.launch-options-btn[data-game-id="${gameId}"]`);
-  
-  if (launchOptionsRow) {
-    launchOptionsRow.style.display = 'none';
-    setTimeout(() => launchOptionsRow.remove(), 300);
-  }
-  
-<<<<<<< HEAD
-  if (button) {
-    updateButtonText(button, false);
-  }
-  
-  openLaunchOptionsRows.delete(gameId);
-  console.log(`❌ Closed launch options for game ${gameId}`);
-}
-
-/**
- * Close all open launch options
- */
-function closeAllLaunchOptions() {
-  const openRows = document.querySelectorAll('.launch-options-row[style*="table-row"]');
-  openRows.forEach(row => {
-    const gameId = row.dataset.gameId;
-    if (gameId) {
-      closeLaunchOptions(gameId);
-    }
-  });
   
   openLaunchOptionsRows.clear();
-  console.log('🧹 Closed all launch options');
-}
-
-/**
- * Update button text based on state
- * @param {HTMLElement} button - Launch options button
- * @param {boolean} isOpen - Whether options are open
- */
-function updateButtonText(button, isOpen) {
-  if (!button) return;
-  
-=======
-  openLaunchOptionsRows.clear();
-  console.log('🧹 Closed all launch options');
-}
-
-/**
- * Update button text based on state
- * @param {HTMLElement} button - Launch options button
- * @param {boolean} isOpen - Whether options are open
- */
-function updateButtonText(button, isOpen) {
-  if (!button) return;
-  
->>>>>>> ad8a7815
-  button.setAttribute('aria-expanded', isOpen.toString());
-  
-  if (isOpen) {
-    button.innerHTML = button.innerHTML.replace('Show Options', 'Hide Options');
-  } else {
-    button.innerHTML = button.innerHTML.replace('Hide Options', 'Show Options');
-<<<<<<< HEAD
-  }
+  hideCloseAllButton();
+  
+  console.log(`🧹 Closed ${closedCount} launch options`);
+  return closedCount;
 }
 
 /**
@@ -564,24 +361,6 @@
   if (existingRow) {
     existingRow.remove();
   }
-=======
-  }
-}
-
-/**
- * Show error message for launch options
- * @param {string} gameId - Game ID
- * @param {string} errorMessage - Error message
- */
-function showLaunchOptionsError(gameId, errorMessage) {
-  const gameRow = document.querySelector(`tr[data-game-id="${gameId}"]`);
-  if (!gameRow) return;
-
-  const existingRow = document.querySelector(`.launch-options-row[data-game-id="${gameId}"]`);
-  if (existingRow) {
-    existingRow.remove();
-  }
->>>>>>> ad8a7815
 
   const launchOptionsRow = document.createElement('tr');
   launchOptionsRow.className = 'launch-options-row';
@@ -613,25 +392,383 @@
   launchOptionsRow.style.display = 'table-row';
 }
 
-/**
- * Escape HTML to prevent XSS attacks
- * @param {string} text - Text to escape
- * @returns {string} Escaped text
- */
-function escapeHtml(text) {
-  if (typeof text !== 'string') return '';
-  
-  const div = document.createElement('div');
-  div.textContent = text;
-  return div.innerHTML;
-}
-
-/**
- * Clean up when page unloads
- */
-window.addEventListener('beforeunload', () => {
-  closeAllLaunchOptions();
-});
-
-// Export for external use
-export { closeAllLaunchOptions };+// ============================================================================
+// EVENT HANDLERS
+// ============================================================================
+
+/**
+ * Handle launch options button clicks with proper state management
+ * @param {Event} e - Click event
+ */
+async function handleLaunchOptionsClick(e) {
+  const button = e.target.closest('.launch-options-btn');
+  if (!button) return;
+
+  e.preventDefault();
+  e.stopPropagation();
+
+  const gameId = button.dataset.gameId;
+  if (!gameId) {
+    console.error('No game ID found on button');
+    return;
+  }
+
+  console.log(`🚀 Launch options clicked for game ID: ${gameId}`);
+
+  const originalButtonContent = button.innerHTML;
+  
+  try {
+    const existingRow = document.querySelector(`.launch-options-row[data-game-id="${gameId}"]`);
+    
+    if (existingRow && existingRow.style.display !== 'none') {
+      closeLaunchOptions(gameId);
+      return;
+    }
+
+    closeAllLaunchOptions();
+    showLoadingState(button);
+
+    console.log(`📡 Fetching launch options for game ${gameId} using api.js`);
+    const launchOptions = await fetchLaunchOptions(gameId, true);
+    console.log(`✅ Received ${launchOptions.length} launch options for game ${gameId}`);
+
+    displayLaunchOptions(gameId, launchOptions);
+    updateButtonToHideState(button, originalButtonContent);
+    openLaunchOptionsRows.add(gameId);
+
+  } catch (error) {
+    console.error('Error handling launch options click:', error);
+    showLaunchOptionsError(gameId, error.message);
+    restoreButtonState(button, originalButtonContent);
+  }
+}
+
+/**
+ * Handle command click for copying
+ * @param {Event} e - Click event
+ */
+async function handleCommandClick(e) {
+  e.preventDefault();
+  e.stopPropagation();
+  
+  const element = e.currentTarget;
+  const command = element.dataset.command;
+  
+  if (!command) {
+    console.error('No command found to copy');
+    return;
+  }
+
+  try {
+    await navigator.clipboard.writeText(command);
+    showCopySuccess(element);
+    console.log(`📋 Copied command: ${command}`);
+  } catch (error) {
+    console.error('Failed to copy command:', error);
+    showCopyError(element);
+    attemptTextSelection(element);
+  }
+}
+
+/**
+ * Handle close all button click with proper event handling
+ * @param {Event} e - Click event
+ */
+function handleCloseAllClick(e) {
+  e.preventDefault();
+  e.stopPropagation();
+  
+  console.log('🎯 Close All button clicked');
+  
+  const button = e.currentTarget;
+  button.classList.add('clicked');
+  
+  const closedCount = closeAllLaunchOptions();
+  
+  if (closedCount > 0) {
+    showCloseAllFeedback(closedCount);
+  }
+  
+  setTimeout(() => button.classList.remove('clicked'), 200);
+}
+
+// ============================================================================
+// BUTTON STATE MANAGEMENT
+// ============================================================================
+
+/**
+ * Show loading state on button
+ * @param {HTMLElement} button - Launch options button
+ */
+function showLoadingState(button) {
+  button.disabled = true;
+  button.innerHTML = `
+    <span class="loading-spinner" style="width: 12px; height: 12px; border: 2px solid rgba(255,255,255,0.3); border-top: 2px solid white; border-radius: 50%; animation: spin 1s linear infinite; margin-right: 8px; display: inline-block;"></span>
+    Loading...
+  `;
+}
+
+/**
+ * Update button to "Hide Options" state
+ * @param {HTMLElement} button - Launch options button
+ * @param {string} originalContent - Original button content
+ */
+function updateButtonToHideState(button, originalContent) {
+  const hideContent = originalContent.replace(/Show Options/g, 'Hide Options');
+  button.innerHTML = hideContent;
+  button.disabled = false;
+  button.setAttribute('aria-expanded', 'true');
+}
+
+/**
+ * Update button to "Show Options" state
+ * @param {HTMLElement} button - Launch options button
+ */
+function updateButtonToShowState(button) {
+  const currentContent = button.innerHTML;
+  const showContent = currentContent.replace(/Hide Options/g, 'Show Options');
+  button.innerHTML = showContent;
+  button.disabled = false;
+  button.setAttribute('aria-expanded', 'false');
+}
+
+/**
+ * Restore button to original state
+ * @param {HTMLElement} button - Launch options button
+ * @param {string} originalContent - Original button content
+ */
+function restoreButtonState(button, originalContent) {
+  button.innerHTML = originalContent;
+  button.disabled = false;
+}
+
+// ============================================================================
+// UI MANAGEMENT (CLOSE ALL BUTTON & FEEDBACK)
+// ============================================================================
+
+/**
+ * Create and show the "Close All Launch Options" button
+ */
+function showCloseAllButton() {
+  let closeAllBtn = document.getElementById('close-all-launch-options-btn');
+  
+  if (!closeAllBtn) {
+    closeAllBtn = createCloseAllButton();
+    document.body.appendChild(closeAllBtn);
+    console.log('✅ Close All button created');
+  }
+  
+  closeAllBtn.style.display = 'flex';
+  setTimeout(() => closeAllBtn.classList.add('visible'), 10);
+}
+
+/**
+ * Create the close all button element
+ * @returns {HTMLElement} The close all button
+ */
+function createCloseAllButton() {
+  const closeAllBtn = document.createElement('button');
+  closeAllBtn.id = 'close-all-launch-options-btn';
+  closeAllBtn.className = 'close-all-btn';
+  closeAllBtn.innerHTML = `
+    <span class="close-all-icon" aria-hidden="true">✕</span>
+    <span class="close-all-text">Close All Options</span>
+  `;
+  closeAllBtn.setAttribute('aria-label', 'Close all open launch options');
+  closeAllBtn.setAttribute('title', 'Close all open launch options (Esc key)');
+  closeAllBtn.addEventListener('click', handleCloseAllClick);
+  
+  return closeAllBtn;
+}
+
+/**
+ * Hide the "Close All Launch Options" button
+ */
+function hideCloseAllButton() {
+  const closeAllBtn = document.getElementById('close-all-launch-options-btn');
+  if (closeAllBtn) {
+    closeAllBtn.classList.remove('visible');
+    setTimeout(() => closeAllBtn.style.display = 'none', ANIMATION_DELAY);
+  }
+}
+
+/**
+ * Show feedback when options are closed
+ * @param {number} count - Number of options closed
+ */
+function showCloseAllFeedback(count) {
+  const feedback = document.createElement('div');
+  feedback.className = 'close-all-feedback';
+  feedback.textContent = `${escapeHtml(count.toString())} option${count !== 1 ? 's' : ''} closed`;
+  
+  const closeBtn = document.getElementById('close-all-launch-options-btn');
+  if (closeBtn) {
+    positionFeedbackNearButton(feedback, closeBtn);
+  }
+  
+  document.body.appendChild(feedback);
+  
+  setTimeout(() => feedback.classList.add('visible'), 10);
+  setTimeout(() => {
+    feedback.classList.remove('visible');
+    setTimeout(() => feedback.remove(), ANIMATION_DELAY);
+  }, FEEDBACK_DURATION);
+}
+
+/**
+ * Position feedback element near the close button
+ * @param {HTMLElement} feedback - Feedback element
+ * @param {HTMLElement} closeBtn - Close button element
+ */
+function positionFeedbackNearButton(feedback, closeBtn) {
+  const rect = closeBtn.getBoundingClientRect();
+  feedback.style.position = 'fixed';
+  feedback.style.right = `${window.innerWidth - rect.left + 10}px`;
+  feedback.style.top = `${rect.top + rect.height / 2}px`;
+  feedback.style.transform = 'translateY(-50%)';
+}
+
+// ============================================================================
+// COPY FUNCTIONALITY
+// ============================================================================
+
+/**
+ * Add copy functionality to launch option commands
+ * @param {HTMLElement} container - Container element
+ */
+function addCopyFunctionality(container) {
+  const commandElements = container.querySelectorAll('.option-command');
+  
+  commandElements.forEach(element => {
+    element.removeEventListener('click', handleCommandClick);
+    element.addEventListener('click', handleCommandClick);
+    element.tabIndex = 0;
+    
+    element.addEventListener('keydown', (e) => {
+      if (e.key === 'Enter' || e.key === ' ') {
+        e.preventDefault();
+        handleCommandClick(e);
+      }
+    });
+  });
+}
+
+/**
+ * Show copy success feedback
+ * @param {HTMLElement} element - Command element
+ */
+function showCopySuccess(element) {
+  element.classList.remove('copy-failed');
+  element.classList.add('copied');
+  setTimeout(() => element.classList.remove('copied'), 1000);
+}
+
+/**
+ * Show copy error feedback
+ * @param {HTMLElement} element - Command element
+ */
+function showCopyError(element) {
+  element.classList.remove('copied');
+  element.classList.add('copy-failed');
+  setTimeout(() => element.classList.remove('copy-failed'), 1000);
+}
+
+/**
+ * Attempt text selection as fallback for copy
+ * @param {HTMLElement} element - Command element
+ */
+function attemptTextSelection(element) {
+  try {
+    const range = document.createRange();
+    range.selectNodeContents(element);
+    const selection = window.getSelection();
+    selection.removeAllRanges();
+    selection.addRange(range);
+  } catch (fallbackError) {
+    console.error('Fallback text selection also failed:', fallbackError);
+  }
+}
+
+// ============================================================================
+// SETUP & INITIALIZATION
+// ============================================================================
+
+/**
+ * Set up event listeners for launch options buttons
+ */
+function setupLaunchOptionListeners() {
+  console.log('🎯 Setting up launch option listeners');
+  
+  // Remove any existing listeners first to prevent duplicates
+  document.removeEventListener('click', handleLaunchOptionsClick);
+  document.addEventListener('click', handleLaunchOptionsClick);
+}
+
+/**
+ * Set up close button functionality
+ * @param {HTMLElement} container - Container element
+ */
+function setupCloseButton(container) {
+  const closeButton = container.querySelector('.launch-options-close');
+  if (!closeButton) return;
+
+  closeButton.addEventListener('click', (e) => {
+    e.preventDefault();
+    e.stopPropagation();
+    
+    const gameId = closeButton.dataset.gameId;
+    if (gameId) {
+      closeLaunchOptions(gameId);
+    }
+  });
+}
+
+/**
+ * Set up keyboard shortcuts (called once during initialization)
+ */
+function setupKeyboardShortcuts() {
+  document.addEventListener('keydown', (e) => {
+    if (e.key === 'Escape') {
+      const openCount = getOpenLaunchOptionsCount();
+      if (openCount > 0) {
+        e.preventDefault();
+        console.log('⌨️ Escape key pressed - closing all launch options');
+        closeAllLaunchOptions();
+      }
+    }
+  });
+  
+  console.log('⌨️ Keyboard shortcuts initialized');
+}
+
+/**
+ * Initialize table features (called once when app starts)
+ */
+function initializeTableFeatures() {
+  setupKeyboardShortcuts();
+  
+  // Add CSS for loading spinner if not already present
+  if (!document.querySelector('style[data-table-spinner]')) {
+    const style = document.createElement('style');
+    style.textContent = `
+      @keyframes spin {
+        0% { transform: rotate(0deg); }
+        100% { transform: rotate(360deg); }
+      }
+    `;
+    style.setAttribute('data-table-spinner', 'true');
+    document.head.appendChild(style);
+  }
+  
+  console.log('✅ Table features initialized');
+}
+
+// ============================================================================
+// EXPORTS
+// ============================================================================
+
+// Initialize features when module loads
+initializeTableFeatures();
+
+// Export public functions
+export { closeAllLaunchOptions, escapeHtml, initializeTableFeatures };