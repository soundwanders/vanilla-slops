--- conflicted
+++ resolved
@@ -1,433 +1,579 @@
-/**
- * @fileoverview Table rendering and interaction module for Steam games display
- * Handles the rendering of game data in a tabular format with expandable launch options
- * Provides interactive elements for viewing and copying launch options
- */
-
-import { fetchLaunchOptions } from '../api.js';
-
-/**
- * Renders a responsive table of Steam games with interactive launch options functionality
- * Creates table structure, populates with game data, and sets up event listeners
- * 
- * @param {Array} games - Array of game objects to display in the table
- * @param {boolean} [append=false] - Whether to append games to existing table or create new table
- * @returns {void}
- */
-export function renderTable(games, append = false) {
-  const tableContainer = document.getElementById('table-container') || createTableContainer();
-
-  // Create table structure only if not appending
-  if (!append) {
-    tableContainer.innerHTML = `
-      <table class="games-table">
-        <thead>
-          <tr>
-            <th>Title</th>
-            <th>Developer</th>
-            <th>Publisher</th>
-            <th>Release Date</th>
-            <th>Engine</th>
-            <th>Launch Options</th>
-          </tr>
-        </thead>
-        <tbody id="games-table-body"></tbody>
-      </table>
-      <div id="scroll-sentinel"></div>
-    `;
-  }
-
-  const tableBody = document.getElementById('games-table-body');
-
-  // Populate table with game data
-  games.forEach(game => {
-    const row = document.createElement('tr');
-    row.className = 'game-row';
-    row.dataset.gameId = game.app_id;
-
-    // Create table row with game information
-    row.innerHTML = `
-      <td><span class="game-title">${game.title || 'Unknown'}</span></td>
-      <td>${game.developer || 'Unknown'}</td>
-      <td>${game.publisher || 'Unknown'}</td>
-      <td>${game.release_date || 'Unknown'}</td>
-      <td>${game.engine || 'Unknown'}</td>
-      <td>
-        <button class="launch-options-btn" data-game-id="${game.app_id}" type="button">
-          Show Options (${game.total_options_count ?? 0})
-        </button>
-      </td>
-    `;
-
-    // Add the main game row to table
-    tableBody.appendChild(row);
-
-    // Create hidden expandable row for launch options display
-    const optionsRow = document.createElement('tr');
-    optionsRow.className = 'launch-options-row';
-    optionsRow.id = `launch-options-${game.app_id}`;
-    optionsRow.style.display = 'none';
-    optionsRow.innerHTML = `
-      <td colspan="6" class="launch-options-cell">
-        <div class="loading">Loading...</div>
-      </td>
-    `;
-
-    tableBody.appendChild(optionsRow);
-  });
-
-  // Initialize interactive functionality
-  setupLaunchOptionListeners();
-}
-
-/**
- * Creates and returns a table container element if one doesn't exist
- */
-function createTableContainer() {
-  const appContainer = document.getElementById('app');
-  
-  if (!appContainer) {
-    throw new Error('Main app container (#app) not found in DOM');
-  }
-
-  const container = document.createElement('div');
-  container.id = 'table-container';
-  appContainer.appendChild(container);
-  return container;
-}
-
-/**
- * Sets up click event listeners for all launch options buttons in the table
- * Handles expanding/collapsing launch options, loading states, error handling,
- * and interactive features like click-to-copy functionality
- * 
- * @returns {void}
-<<<<<<< HEAD
-=======
- * 
- * @description
- * This function:
- * - Finds all launch option buttons in the current table
- * - Attaches click event listeners with async launch option loading
- * - Manages loading states and error handling
- * - Provides detailed user feedback and troubleshooting information
- * - Implements click-to-copy functionality for launch commands
- * - Handles graceful error recovery with user-friendly error messages
- * 
->>>>>>> 3e0c6dc4
- */
-function setupLaunchOptionListeners() {
-  const buttons = document.querySelectorAll('.launch-options-btn');
-
-  buttons.forEach(button => {
-    // Remove any existing listeners to prevent duplicates
-    button.removeEventListener('click', handleLaunchOptionsClick);
-    // Add the event listener
-    button.addEventListener('click', handleLaunchOptionsClick);
-  });
-}
-
-/**
- * Launch options click handler with comprehensive error handling
- */
-async function handleLaunchOptionsClick(e) {
-  // Prevent any default behavior and event bubbling
-  e.preventDefault();
-  e.stopPropagation();
-
-  try {
-    const button = e.currentTarget;
-    const gameId = button.dataset.gameId;
-    
-    if (!gameId) {
-      console.error('No game ID found in button dataset');
-      return;
-    }
-
-    const optionsRow = document.getElementById(`launch-options-${gameId}`);
-    
-    if (!optionsRow) {
-      console.error('Options row not found for game:', gameId);
-      return;
-    }
-
-    // Toggle visibility if already shown (collapse functionality)
-    if (optionsRow.style.display === 'table-row') {
-      optionsRow.style.display = 'none';
-      button.textContent = button.textContent.replace('Hide', 'Show');
-      return;
-    }
-
-    // Show the row and display loading state
-    optionsRow.style.display = 'table-row';
-    button.textContent = button.textContent.replace('Show', 'Hide');
-    
-    const cell = optionsRow.querySelector('.launch-options-cell');
-    if (!cell) return;
-
-    cell.innerHTML = `
-      <div class="loading">
-        <div class="spinner"></div>
-        Loading launch options for game ${gameId}...
-      </div>
-    `;
-
-    // Fetch launch options
-    const options = await fetchLaunchOptions(gameId);
-
-    if (options.length === 0) {
-      cell.innerHTML = createNoOptionsMessage(gameId);
-      return;
-    }
-
-    // Create the interactive options list
-    const list = createLaunchOptionsList(options);
-    const closeContainer = createCloseButton(gameId);
-
-    // Replace loading state with content
-    cell.innerHTML = '';
-    cell.appendChild(list);
-    cell.appendChild(closeContainer);
-    
-  } catch (error) {
-    console.error('Error loading launch options:', error);
-    
-    // Show user-friendly error
-    const gameId = e.currentTarget?.dataset?.gameId || 'unknown';
-    const optionsRow = document.getElementById(`launch-options-${gameId}`);
-    if (optionsRow) {
-      const cell = optionsRow.querySelector('.launch-options-cell');
-      if (cell) {
-        cell.innerHTML = createErrorMessage(gameId, error);
-      }
-    }
-  }
-}
-
-/**
- * Creates a user-friendly message for games with no launch options
- */
-function createNoOptionsMessage(gameId) {
-  return `
-    <div class="no-options">
-      <h4>No Launch Options Found</h4>
-      <p>No launch options are currently available for this game.</p>
-      <details>
-        <summary>Why might this happen?</summary>
-        <ul>
-          <li>• No community members have submitted options yet</li>
-          <li>• This game doesn't benefit from launch options</li>
-          <li>• Database hasn't been populated for this game</li>
-          <li>• Game ID ${gameId} has no associated options in the database</li>
-        </ul>
-      </details>
-      <button onclick="this.closest('.launch-options-row').style.display='none'" 
-              class="btn btn-sm btn-ghost">Close</button>
-    </div>
-  `;
-}
-
-/**
- * Creates an interactive list of launch options with click-to-copy functionality
- */
-function createLaunchOptionsList(options) {
-  const list = document.createElement('ul');
-  list.className = 'launch-options-list';
-
-  options.forEach(opt => {
-    const item = document.createElement('li');
-    item.className = 'launch-option';
-    
-    // Handle missing data gracefully with fallbacks
-    const command = opt.option || opt.command || 'No command';
-    const description = opt.description || 'No description available';
-    const source = opt.source || 'Community';
-    const upvotes = opt.upvotes || 0;
-    
-    // Build the option HTML structure
-    item.innerHTML = `
-      <div class="option-command" title="Click to copy">
-        <code>${command}</code>
-      </div>
-      <div class="option-description">
-        ${description}
-      </div>
-      <div class="option-meta">
-        <span class="option-source" title="Source of this launch option">
-          📝 ${source}
-        </span>
-        ${upvotes > 0 ? `<span class="option-votes" title="${upvotes} community upvotes">👍 ${upvotes}</span>` : ''}
-        ${opt.verified ? '<span class="option-verified" title="Verified by community">✅ Verified</span>' : ''}
-      </div>
-    `;
-    
-    // Add click-to-copy functionality to command elements
-    addCopyFunctionality(item, command);
-    
-    list.appendChild(item);
-  });
-
-  return list;
-}
-
-/**
- * Adds click-to-copy functionality to a launch option item
-<<<<<<< HEAD
- * Added proper event prevention to stop bubbling
-=======
->>>>>>> 3e0c6dc4
- */
-function addCopyFunctionality(item, command) {
-  const commandElement = item.querySelector('.option-command code');
-  
-  commandElement.addEventListener('click', async (e) => {
-    // CRITICAL FIX: Prevent event bubbling to avoid search component interference
-    e.preventDefault();
-    e.stopPropagation();
-    e.stopImmediatePropagation();
-    
-    try {
-      await navigator.clipboard.writeText(command);
-      
-      // Provide visual feedback
-      const originalText = commandElement.textContent;
-      commandElement.textContent = 'Copied!';
-      commandElement.classList.add('copied');
-      
-      // Restore original text after delay
-      setTimeout(() => {
-        commandElement.textContent = originalText;
-        commandElement.classList.remove('copied');
-      }, 1000);
-      
-    } catch (err) {
-      console.warn('Copy to clipboard failed:', err);
-      
-      // Fallback feedback for copy failures
-      const originalText = commandElement.textContent;
-      commandElement.textContent = 'Copy failed';
-      commandElement.classList.add('copy-failed');
-      setTimeout(() => {
-        commandElement.textContent = originalText;
-        commandElement.classList.remove('copy-failed');
-      }, 1000);
-    }
-  });
-  
-  // ADDITIONAL FIX: Also prevent bubbling on the parent option-command div
-  const commandDiv = item.querySelector('.option-command');
-  commandDiv.addEventListener('click', (e) => {
-    e.preventDefault();
-    e.stopPropagation();
-    e.stopImmediatePropagation();
-  });
-  
-  // ADDITIONAL FIX: Prevent bubbling on the entire launch option item
-  item.addEventListener('click', (e) => {
-    // Only prevent bubbling if clicking within the option area
-    // Allow normal behavior for close buttons, etc.
-    if (e.target.closest('.option-command') || e.target.closest('.option-meta')) {
-      e.stopPropagation();
-    }
-  });
-}
-
-/**
- * Creates a close button container with proper event listener
- */
-function createCloseButton(gameId) {
-  const closeContainer = document.createElement('div');
-  closeContainer.className = 'launch-options-close-container';
-  
-  const closeButton = document.createElement('button');
-  closeButton.className = 'launch-options-close';
-  closeButton.textContent = 'Close Launch Options';
-  closeButton.setAttribute('aria-label', `Close launch options for game ${gameId}`);
-  closeButton.type = 'button';
-  
-<<<<<<< HEAD
-  // Add proper event listener with bubbling prevention
-=======
-  // Add proper event listener
->>>>>>> 3e0c6dc4
-  closeButton.addEventListener('click', (e) => {
-    e.preventDefault();
-    e.stopPropagation();
-    
-    // Find and hide the launch options row
-    const optionsRow = document.getElementById(`launch-options-${gameId}`);
-    if (optionsRow) {
-      optionsRow.style.display = 'none';
-      
-      // Also update the main button text
-      const mainButton = document.querySelector(`[data-game-id="${gameId}"]`);
-      if (mainButton) {
-        mainButton.textContent = mainButton.textContent.replace('Hide', 'Show');
-      }
-    }
-  });
-  
-  closeContainer.appendChild(closeButton);
-  return closeContainer;
-}
-
-/**
- * Creates a comprehensive error message with troubleshooting information
- */
-function createErrorMessage(gameId, err) {
-  // Analyze error type for user feedback
-  let errorTitle = '❌ Error Loading Launch Options';
-  let errorMessage = err.message || 'Unknown error occurred';
-  let technicalDetails = '';
-  
-  // Provide specific error handling based on error type
-  if (err.message?.includes('Failed to fetch')) {
-    errorTitle = '🌐 Connection Error';
-    errorMessage = 'Unable to connect to the server. Please check that the backend is running on port 8000.';
-    technicalDetails = `Attempted to fetch from: ${window.location.protocol}//${window.location.hostname}:8000/api/games/${gameId}/launch-options`;
-  } else if (err.message?.includes('404')) {
-    errorTitle = '🔍 Game Not Found';
-    errorMessage = `Game with ID ${gameId} was not found in the database.`;
-  } else if (err.message?.includes('500')) {
-    errorTitle = '🏥 Server Error';
-    errorMessage = 'The server encountered an error processing this request.';
-  }
-  
-  return `
-    <div class="error">
-      <h3>${errorTitle}</h3>
-      <p><strong>Game ID:</strong> ${gameId}</p>
-      <p><strong>Error:</strong> ${errorMessage}</p>
-      
-      <details>
-        <summary>🔧 Troubleshooting</summary>
-        <div style="margin-top: 1rem;">
-          <p><strong>Check:</strong></p>
-          <ul>
-            <li>✅ Backend server is running on port 8000</li>
-            <li>✅ Database connection is working</li>
-            <li>✅ Game exists in database</li>
-            <li>✅ Launch options tables are populated</li>
-          </ul>
-          
-          <p><strong>Test API directly:</strong></p>
-          <code>http://localhost:8000/api/games/${gameId}/launch-options</code>
-          
-          ${technicalDetails ? `<p><strong>Technical Details:</strong><br/><code>${technicalDetails}</code></p>` : ''}
-          
-          <p><strong>Full Error:</strong></p>
-          <pre style="padding: 1rem; border-radius: 4px; overflow-x: auto; font-size: 0.8rem;">
-            ${err.stack || err.message || 'No additional details available'}
-          </pre>
-        </div>
-      </details>
-      
-      <div style="margin-top: 1rem;">
-        <button onclick="this.closest('.launch-options-row').style.display='none'" 
-                class="btn btn-sm btn-ghost">Close</button>
-        <button onclick="window.location.reload()" 
-                class="btn btn-sm btn-primary">Reload Page</button>
-      </div>
-    </div>
-  `;
+/* -----------------------------------------------------------------------------
+   TABLE STYLES
+   Main table that renders our list of games and their launch options
+   ----------------------------------------------------------------------------- */
+
+/* Table Container */
+.table-container {
+  width: 100%;
+  border-radius: var(--radius-2xl);
+  overflow: hidden;
+  box-shadow: var(--shadow-xl);
+  border: 1px solid var(--color-border-subtle);
+  background: var(--color-surface-raised);
+}
+
+/* Table Base */
+.games-table {
+  width: 100%;
+  border-collapse: separate;
+  border-spacing: 0;
+  font-size: var(--font-size-sm);
+  background: var(--color-surface-raised);
+  position: relative;
+}
+
+/* Table Header */
+.games-table thead {
+  background: var(--gradient-surface);
+  position: sticky;
+  top: 0;
+  z-index: var(--z-sticky);
+}
+
+.games-table th {
+  padding: var(--space-4) var(--space-6);
+  text-align: left;
+  font-weight: 700;
+  color: var(--color-text-primary);
+  text-transform: uppercase;
+  letter-spacing: 0.05em;
+  font-size: var(--font-size-xs);
+  border-bottom: 2px solid var(--color-border);
+  white-space: nowrap;
+  position: relative;
+  background: var(--color-surface);
+}
+
+.games-table th:first-child {
+  border-top-left-radius: var(--radius-2xl);
+}
+
+.games-table th:last-child {
+  border-top-right-radius: var(--radius-2xl);
+}
+
+/* Table Header Sorting Indicators */
+.games-table th.sortable {
+  cursor: pointer;
+  transition: all var(--transition-fast);
+  user-select: none;
+}
+
+.games-table th.sortable:hover {
+  background: var(--color-interactive-hover);
+  color: var(--color-accent);
+}
+
+.games-table th.sortable::after {
+  content: '↕';
+  position: absolute;
+  right: var(--space-3);
+  opacity: 0.5;
+  font-size: var(--font-size-xs);
+  transition: opacity var(--transition-fast);
+}
+
+.games-table th.sortable:hover::after {
+  opacity: 1;
+}
+
+/* Table Body */
+.games-table tbody tr {
+  transition: all var(--transition-fast);
+  border-bottom: 1px solid var(--color-border-subtle);
+  position: relative;
+}
+
+.games-table tbody tr:hover {
+  background: var(--color-interactive-hover);
+  transform: scale(1.005);
+  box-shadow: var(--shadow-md);
+  z-index: var(--z-raised);
+}
+
+.games-table tbody tr:last-child {
+  border-bottom: none;
+}
+
+.games-table tbody tr:last-child td:first-child {
+  border-bottom-left-radius: var(--radius-2xl);
+}
+
+.games-table tbody tr:last-child td:last-child {
+  border-bottom-right-radius: var(--radius-2xl);
+}
+
+/* Table Cells */
+.games-table td {
+  padding: var(--space-4) var(--space-6);
+  vertical-align: middle;
+  position: relative;
+  transition: all var(--transition-fast);
+}
+
+/* Game Title */
+.game-title {
+  font-weight: 600;
+  color: var(--color-text-primary);
+  font-size: var(--font-size-base);
+  display: flex;
+  align-items: center;
+  gap: var(--space-2);
+}
+
+.game-title::before {
+  content: '🎮';
+  font-size: var(--font-size-sm);
+  opacity: 0.6;
+}
+
+/* Developer and Publisher Styling */
+.games-table td:nth-child(2),
+.games-table td:nth-child(3) {
+  color: var(--color-text-secondary);
+  font-weight: 500;
+}
+
+/* Release Date Styling */
+.games-table td:nth-child(4) {
+  color: var(--color-text-tertiary);
+  font-family: var(--font-family-mono);
+  font-size: var(--font-size-xs);
+}
+
+/* Engine Styling */
+.games-table td:nth-child(5) {
+  color: var(--color-text-secondary);
+  font-weight: 500;
+}
+
+.games-table td:nth-child(5)::before {
+  content: '⚙️';
+  margin-right: var(--space-2);
+  opacity: 0.6;
+}
+
+/* Launch Options Button */
+.launch-options-btn {
+  background: var(--gradient-accent);
+  color: var(--color-text-inverse);
+  border: none;
+  padding: var(--space-2) var(--space-4);
+  border-radius: var(--radius-lg);
+  font-size: var(--font-size-xs);
+  font-weight: 600;
+  cursor: pointer;
+  transition: all var(--transition-base);
+  box-shadow: var(--shadow-sm);
+  display: inline-flex;
+  align-items: center;
+  gap: var(--space-2);
+  min-width: 120px;
+  justify-content: center;
+}
+
+.launch-options-btn::before {
+  content: '🚀';
+  font-size: var(--font-size-sm);
+}
+
+.launch-options-btn:hover {
+  transform: translateY(-2px);
+  box-shadow: var(--shadow-lg);
+  background: linear-gradient(135deg, var(--brand-500) 0%, var(--brand-700) 100%);
+}
+
+.launch-options-btn:active {
+  transform: translateY(0);
+  box-shadow: var(--shadow-sm);
+}
+
+/* Options Count Badge */
+.options-count {
+  display: inline-flex;
+  align-items: center;
+  justify-content: center;
+  min-width: var(--space-6);
+  height: var(--space-6);
+  background: var(--color-accent-subtle);
+  color: var(--color-accent);
+  border-radius: var(--radius-full);
+  font-size: var(--font-size-xs);
+  font-weight: 700;
+  margin-left: var(--space-2);
+}
+
+/* Launch Options Display */
+.launch-options-row {
+  background: var(--gradient-surface) !important;
+  border-top: 2px solid var(--color-accent-subtle);
+}
+
+.launch-options-row:hover {
+  background: var(--gradient-surface) !important;
+  transform: none !important;
+}
+
+.launch-options-cell {
+  padding: var(--space-10) !important;
+  border-radius: 0;
+}
+
+/* Launch Options List */
+.launch-options-list {
+  display: grid;
+  grid-template-columns: repeat(auto-fit, minmax(350px, 1fr));
+  gap: var(--space-6);
+  list-style: none;
+  margin: 0;
+  padding: 0;
+}
+
+/* Individual Launch Option Cards */
+.launch-option {
+  background: var(--color-surface-raised);
+  border: 1px solid var(--color-border);
+  border-radius: var(--radius-xl);
+  padding: var(--space-6);
+  transition: all var(--transition-base);
+  position: relative;
+  overflow: hidden;
+}
+
+.launch-option::before {
+  content: '';
+  position: absolute;
+  top: 0;
+  left: 0;
+  right: 0;
+  height: 4px;
+  background: var(--gradient-accent);
+  border-radius: var(--radius-xl) var(--radius-xl) 0 0;
+}
+
+.launch-option:hover {
+  box-shadow: var(--shadow-2xl);
+  transform: translateY(-4px) scale(1.02);
+  border-color: var(--color-accent);
+}
+
+/* Command Display */
+.option-command {
+  background: var(--color-code-background);
+  color: var(--color-code-text);
+  font-family: var(--font-family-mono);
+  padding: var(--space-4);
+  border-radius: var(--radius-lg);
+  margin-bottom: var(--space-4);
+  overflow-x: auto;
+  white-space: pre-wrap;
+  word-break: break-all;
+  font-size: var(--font-size-sm);
+  position: relative;
+  cursor: pointer;
+  transition: all var(--transition-fast);
+  border: 1px solid rgba(255, 255, 255, 0.1);
+}
+
+.option-command:hover {
+  box-shadow: var(--shadow-lg);
+  transform: scale(1.02);
+  border-color: var(--color-accent);
+}
+
+.option-command::after {
+  content: '📋 Click to copy';
+  position: absolute;
+  top: var(--space-2);
+  right: var(--space-3);
+  padding: var(--space-1) var(--space-2);
+  background: rgba(0, 0, 0, 0.8);
+  color: white;
+  border-radius: var(--radius-sm);
+  font-size: var(--font-size-xs);
+  opacity: 0;
+  transition: opacity var(--transition-fast);
+  pointer-events: none;
+  font-family: var(--font-family-body);
+}
+
+.option-command:hover::after {
+  opacity: 1;
+}
+
+/* Option Description */
+.option-description {
+  color: var(--color-text-secondary);
+  margin-bottom: var(--space-4);
+  line-height: var(--line-height-relaxed);
+  font-size: var(--font-size-sm);
+}
+
+/* Option Meta */
+.option-meta {
+  display: flex;
+  justify-content: space-between;
+  align-items: center;
+  flex-wrap: wrap;
+  gap: var(--space-3);
+  font-size: var(--font-size-xs);
+  color: var(--color-text-tertiary);
+  padding-top: var(--space-3);
+  border-top: 1px solid var(--color-border-subtle);
+}
+
+.option-source {
+  cursor: help;
+  text-decoration: underline;
+  text-decoration-style: dotted;
+  color: var(--color-text-secondary);
+  font-weight: 500;
+  display: flex;
+  align-items: center;
+  gap: var(--space-1);
+}
+
+.option-source::before {
+  content: '📝';
+  font-size: var(--font-size-xs);
+}
+
+.option-votes {
+  display: inline-flex;
+  align-items: center;
+  gap: var(--space-1);
+  color: var(--color-success);
+  font-weight: 600;
+}
+
+.option-votes::before {
+  content: '👍';
+  font-size: var(--font-size-xs);
+}
+
+.option-verified {
+  color: var(--color-success);
+  font-weight: 700;
+  display: inline-flex;
+  align-items: center;
+  gap: var(--space-1);
+}
+
+.option-verified::before {
+  content: '✅';
+  font-size: var(--font-size-xs);
+}
+
+/* Close Button */
+.launch-options-close-container {
+  margin-top: var(--space-8);
+  padding-top: var(--space-6);
+  border-top: 1px solid var(--color-border);
+  text-align: center;
+}
+
+.launch-options-close {
+  padding: var(--space-3) var(--space-8);
+  background: var(--color-surface);
+  color: var(--color-text-primary);
+  border: 2px solid var(--color-border);
+  border-radius: var(--radius-xl);
+  cursor: pointer;
+  font-size: var(--font-size-sm);
+  font-weight: 600;
+  transition: all var(--transition-fast);
+  display: inline-flex;
+  align-items: center;
+  gap: var(--space-2);
+}
+
+.launch-options-close::before {
+  content: '✕';
+  font-size: var(--font-size-sm);
+}
+
+.launch-options-close:hover {
+  background: var(--color-interactive-hover);
+  border-color: var(--color-accent);
+  transform: translateY(-1px);
+  box-shadow: var(--shadow-md);
+}
+
+/* No Options State */
+.no-options {
+  text-align: center;
+  padding: var(--space-12);
+  color: var(--color-text-secondary);
+  background: var(--gradient-surface);
+  border-radius: var(--radius-xl);
+  border: 2px dashed var(--color-border);
+}
+
+.no-options ul {
+  list-style: none;
+  margin: 0 auto;
+}
+
+.no-options::before {
+  content: '🔍';
+  display: block;
+  font-size: var(--space-16);
+  margin-bottom: var(--space-4);
+  opacity: 0.5;
+}
+
+.no-options h4 {
+  margin-bottom: var(--space-3);
+  color: var(--color-text-primary);
+}
+
+/* Table Loading State */
+.table-loading {
+  display: flex;
+  align-items: center;
+  justify-content: center;
+  gap: var(--space-4);
+  padding: var(--space-16);
+  text-align: center;
+  font-size: var(--font-size-base);
+  color: var(--color-text-secondary);
+}
+
+.table-loading::before {
+  content: '';
+  width: var(--space-6);
+  height: var(--space-6);
+  border: 2px solid var(--color-border);
+  border-top: 2px solid var(--color-accent);
+  border-radius: var(--radius-full);
+  animation: spin 1s linear infinite;
+}
+
+/* Responsive Design */
+@media (max-width: 1024px) {
+  .games-table th,
+  .games-table td {
+    padding: var(--space-3) var(--space-4);
+  }
+  
+  .launch-options-list {
+    grid-template-columns: repeat(auto-fit, minmax(300px, 1fr));
+  }
+}
+
+@media (max-width: 768px) {
+  .launch-options-list {
+    grid-template-columns: 1fr;
+    gap: var(--space-4);
+  }
+  
+  .launch-option {
+    padding: var(--space-4);
+  }
+  
+  .option-meta {
+    flex-direction: column;
+    align-items: flex-start;
+    gap: var(--space-2);
+  }
+}
+
+/* Mobile Card Layout */
+@media (max-width: 640px) {
+  .games-table,
+  .games-table thead,
+  .games-table tbody,
+  .games-table th,
+  .games-table td,
+  .games-table tr {
+    display: block;
+  }
+  
+  .games-table thead tr {
+    position: absolute;
+    top: -9999px;
+    left: -9999px;
+  }
+  
+  .games-table tr {
+    border: 1px solid var(--color-border);
+    margin-bottom: var(--space-4);
+    padding: var(--space-4);
+    border-radius: var(--radius-xl);
+    background: var(--color-surface-raised);
+    box-shadow: var(--shadow-md);
+    position: relative;
+  }
+  
+  .games-table tr::before {
+    content: '';
+    position: absolute;
+    top: 0;
+    left: 0;
+    right: 0;
+    height: 3px;
+    background: var(--gradient-accent);
+    border-radius: var(--radius-xl) var(--radius-xl) 0 0;
+  }
+  
+  .games-table td {
+    border: none;
+    position: relative;
+    padding-left: 35% !important;
+    padding-top: var(--space-3);
+    padding-bottom: var(--space-3);
+    padding-right: var(--space-4);
+    min-height: var(--space-12);
+    display: flex;
+    align-items: center;
+  }
+  
+  .games-table td:before {
+    content: attr(data-label) ": ";
+    position: absolute;
+    left: var(--space-4);
+    width: 30%;
+    padding-right: var(--space-3);
+    white-space: nowrap;
+    font-weight: 700;
+    color: var(--color-text-primary);
+    font-size: var(--font-size-sm);
+  }
+  
+  .launch-options-btn {
+    width: 100%;
+    padding: var(--space-3);
+    font-size: var(--font-size-sm);
+  }
+}
+
+/* Dark Theme Adjustments */
+[data-theme="dark"] .games-table th {
+  background: var(--color-surface);
+  border-color: var(--color-border);
+}
+
+[data-theme="dark"] .games-table tbody tr:hover {
+  background: var(--color-interactive-hover);
+}
+
+[data-theme="dark"] .launch-options-row {
+  background: var(--gradient-dark) !important;
+}
+
+[data-theme="dark"] .launch-option {
+  background: var(--color-surface-raised);
+  border-color: var(--color-border);
+}
+
+[data-theme="dark"] .option-command {
+  background: var(--color-code-background);
+  border-color: rgba(255, 255, 255, 0.1);
+}
+
+/* Animation Keyframes */
+@keyframes spin {
+  0% { transform: rotate(0deg); }
+  100% { transform: rotate(360deg); }
 }