--- conflicted
+++ resolved
@@ -716,176 +716,6 @@
   animation: spin 1s linear infinite;
 }
 
-<<<<<<< HEAD
-/* ============================================================================
-   CLOSE ALL LAUNCH OPTIONS BUTTON
-   ============================================================================ */
-
-.close-all-btn {
-  position: fixed;
-  top: 120px;
-  right: 20px;
-  z-index: var(--z-fixed);
-  
-  display: none; /* Hidden by default */
-  align-items: center;
-  gap: var(--space-2);
-  
-  padding: var(--space-3) var(--space-4);
-  background: var(--gradient-accent);
-  color: var(--color-text-inverse);
-  border: none;
-  border-radius: var(--radius-xl);
-  box-shadow: var(--shadow-lg);
-  
-  font-size: var(--font-size-sm);
-  font-weight: var(--font-weight-semibold);
-  cursor: pointer;
-  user-select: none;
-  
-  transform: translateX(100%);
-  opacity: 0;
-  transition: all var(--transition-fast);
-  backdrop-filter: blur(8px);
-}
-
-/* Visible state */
-.close-all-btn.visible {
-  transform: translateX(0);
-  opacity: 1;
-}
-
-/* Hover effects */
-.close-all-btn:hover {
-  background: linear-gradient(135deg, var(--brand-600) 0%, var(--brand-800) 100%);
-  transform: translateX(0) translateY(-2px);
-  box-shadow: var(--shadow-xl);
-}
-
-.close-all-btn:hover .close-all-icon {
-  transform: rotate(90deg);
-}
-
-/* Click feedback */
-.close-all-btn.clicked {
-  transform: translateX(0) scale(0.95);
-  background: var(--color-success);
-}
-
-/* Icon styling */
-.close-all-icon {
-  display: inline-flex;
-  align-items: center;
-  justify-content: center;
-  width: var(--space-5);
-  height: var(--space-5);
-  background: rgba(255, 255, 255, 0.2);
-  border-radius: var(--radius-full);
-  font-size: var(--font-size-sm);
-  transition: transform var(--transition-fast);
-}
-
-/* Text styling */
-.close-all-text {
-  white-space: nowrap;
-  line-height: 1;
-}
-
-/* Focus state for accessibility */
-.close-all-btn:focus-visible {
-  outline: 2px solid var(--color-interactive-focus);
-  outline-offset: 2px;
-}
-
-/* Active state */
-.close-all-btn:active {
-  transform: translateX(0) scale(0.92);
-}
-
-/* ============================================================================
-   FEEDBACK TOAST
-   ============================================================================ */
-
-.close-all-feedback {
-  position: fixed;
-  z-index: var(--z-toast);
-  
-  padding: var(--space-2) var(--space-4);
-  background: var(--color-success);
-  color: var(--color-text-inverse);
-  border-radius: var(--radius-lg);
-  box-shadow: var(--shadow-md);
-  
-  font-size: var(--font-size-sm);
-  font-weight: var(--font-weight-medium);
-  white-space: nowrap;
-  
-  transform: translateX(20px);
-  opacity: 0;
-  transition: all var(--transition-base);
-  pointer-events: none;
-}
-
-.close-all-feedback.visible {
-  transform: translateX(0);
-  opacity: 1;
-}
-
-.close-all-feedback::before {
-  content: '✓';
-  margin-right: var(--space-2);
-  font-weight: var(--font-weight-bold);
-}
-
-[data-theme="dark"] .close-all-btn {
-  background: var(--gradient-accent);
-  box-shadow: 
-    var(--shadow-lg),
-    0 0 0 1px rgba(255, 255, 255, 0.1);
-}
-
-[data-theme="dark"] .close-all-btn:hover {
-  background: linear-gradient(135deg, var(--brand-500) 0%, var(--brand-700) 100%);
-}
-
-[data-theme="dark"] .close-all-feedback {
-  background: var(--color-success);
-  box-shadow: 
-    var(--shadow-md),
-    0 0 0 1px rgba(255, 255, 255, 0.1);
-}
-
-.close-all-btn.pulse {
-  animation: closeAllPulse 2s ease-in-out infinite;
-}
-
-/* Ripple effect on click */
-.close-all-btn::after {
-  content: '';
-  position: absolute;
-  top: 50%;
-  left: 50%;
-  width: 0;
-  height: 0;
-  background: rgba(255, 255, 255, 0.3);
-  border-radius: 50%;
-  transform: translate(-50%, -50%);
-  transition: width 0.3s ease, height 0.3s ease;
-  pointer-events: none;
-}
-
-.close-all-btn:active::after {
-  width: 200px;
-  height: 200px;
-}
-
-/* Print styles - hide button when printing */
-@media print {
-  .close-all-btn,
-  .close-all-feedback {
-    display: none !important;
-  }
-=======
 /* Loading State for Table */
 .games-table.loading {
   opacity: 0.7;
@@ -901,7 +731,6 @@
   outline: 2px solid var(--color-interactive-focus);
   outline-offset: 2px;
   z-index: var(--z-raised);
->>>>>>> 0c6ef6ee
 }
 
 /* Responsive Design */
@@ -1007,8 +836,6 @@
 [data-theme="dark"] .option-command {
   background: var(--color-code-background);
   border-color: rgba(255, 255, 255, 0.1);
-<<<<<<< HEAD
-=======
 }
 
 [data-theme="dark"] .option-command.copied {
@@ -1038,5 +865,4 @@
 .launch-options-btn {
   transform: translateZ(0);
   backface-visibility: hidden;
->>>>>>> 0c6ef6ee
 }