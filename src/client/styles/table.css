--- conflicted
+++ resolved
@@ -245,14 +245,11 @@
   background: var(--gradient-surface) !important;
   border-top: 2px solid var(--color-accent-subtle);
   transition: all var(--transition-base);
-<<<<<<< HEAD
-=======
 }
 
 .launch-options-row:hover {
   background: var(--gradient-surface) !important;
   transform: none !important;
->>>>>>> ad8a7815
 }
 
 .launch-options-row[style*="none"] {
@@ -295,10 +292,6 @@
   transform: none !important;
 }
 
-.launch-options-row[style*="none"] {
-  animation: fadeOut 0.3s ease-out;
-}
-
 .launch-options-cell {
   padding: var(--space-10) !important;
   border-radius: 0;
@@ -309,50 +302,6 @@
   visibility: visible !important;
 }
 
-<<<<<<< HEAD
-.launch-options-cell {
-  padding: var(--space-10) !important;
-  border-radius: 0;
-}
-
-.no-options,
-.launch-options-cell .no-options {
-  text-align: center;
-  padding: var(--space-12);
-  color: var(--color-text-secondary);
-  background: var(--color-surface-subtle);
-  border-radius: var(--radius-xl);
-  border: 2px dashed var(--color-border);
-  /* Ensure visibility */
-  opacity: 1 !important;
-  visibility: visible !important;
-  height: auto !important;
-  overflow: visible !important;
-  display: block !important;
-  /* DEBUG: Add obvious background */
-  background: rgba(0, 255, 0, 0.2) !important;
-  border: 3px solid green !important;
-}
-
-
-
-.launch-options-row:hover {
-  background: var(--gradient-surface) !important;
-  transform: none !important;
-}
-
-.launch-options-cell {
-  padding: var(--space-10) !important;
-  border-radius: 0;
-  /* Ensure cell is visible */
-  height: auto !important;
-  overflow: visible !important;
-  opacity: 1 !important;
-  visibility: visible !important;
-}
-
-=======
->>>>>>> ad8a7815
 /* Loading State in Launch Options Cell */
 .launch-options-cell .loading {
   display: flex;
