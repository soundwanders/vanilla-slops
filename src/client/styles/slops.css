/* -----------------------------------------------------------------------------
   STEAM LAUNCH OPTIONS SPECIFIC COMPONENTS
   Enhanced with improved search UX and visual feedback
   ----------------------------------------------------------------------------- */

/* Search Container */
.search-container,
.slops-search {
  position: relative;
  margin: 0 auto var(--space-16);
  padding: var(--space-12) var(--space-8);
  background: var(--gradient-surface);
  border: 1px solid var(--color-border-subtle);
  border-radius: var(--radius-3xl);
  box-shadow: var(--shadow-2xl);
  backdrop-filter: blur(20px);
  overflow: hidden;
}

.search-container::before,
.slops-search::before {
  content: '';
  position: absolute;
  top: 0;
  left: 0;
  right: 0;
  height: 1px;
  background: linear-gradient(90deg, transparent, var(--color-accent-subtle), transparent);
}

.search-header,
.slops-search-header {
  text-align: center;
  margin-bottom: var(--space-10);
  padding-bottom: var(--space-6);
  border-bottom: 1px solid var(--color-border-subtle);
  position: relative;
}

.slops-logo {
  font-size: clamp(2.5rem, 5vw, 3.5rem);
  font-weight: 800;
  background: var(--gradient-accent);
  -webkit-background-clip: text;
  -webkit-text-fill-color: transparent;
  background-clip: text;
  margin-bottom: var(--space-3);
  letter-spacing: -0.02em;
  line-height: 1.1;
}

.search-header p,
.slops-tagline {
  font-size: var(--font-size-lg);
  color: var(--color-text-secondary);
  font-weight: 500;
  margin: 0;
  opacity: 0.8;
}

<<<<<<< HEAD
/* Enhanced Search Input Wrapper */
=======
/* Search Input Wrapper */
>>>>>>> 72760a2c
.search-input-wrapper {
  position: relative;
  max-width: 700px;
  margin-bottom: 0;
  margin-left: auto;
  margin-right: auto;
  contain: layout;
}

.search-field {
  position: relative;
  display: flex;
  align-items: center;
  contain: layout;
}

.search-field:focus-within {
  transform: translateY(-1px);
  transition: transform var(--transition-fast);
}

/* Enhanced Search Input with New States */
.search-input {
  width: 100%;
  padding: var(--space-4) var(--space-4) var(--space-4) var(--space-14);
  font-size: var(--font-size-lg);
  font-weight: 500;
  color: var(--color-text-primary);
  background: var(--color-surface-raised);
  border: 2px solid var(--color-border);
  border-radius: var(--radius-2xl);
  transition: all var(--transition-base);
  box-shadow: var(--shadow-sm);
  backdrop-filter: blur(8px);
}

.search-input:focus {
  outline: none;
  border-color: var(--color-accent);
  box-shadow: var(--shadow-glow), var(--shadow-lg);
  background: var(--color-surface-raised);
}

.search-input::placeholder {
  color: var(--color-text-placeholder);
  font-weight: 400;
}

<<<<<<< HEAD
/* NEW: Search Pending State */
=======
>>>>>>> 72760a2c
.search-input.search-pending {
  border-color: var(--color-warning);
  box-shadow: 0 0 0 1px var(--color-warning), var(--shadow-sm);
  background: var(--color-surface-raised);
}

.search-input:focus.search-pending {
  border-color: var(--color-accent);
  box-shadow: var(--shadow-glow), var(--shadow-lg);
}

<<<<<<< HEAD
/* NEW: Search Pending Indicator */
.search-pending-indicator {
  position: absolute;
  right: var(--space-16);
  top: 50%;
  transform: translateY(-50%);
  font-size: var(--font-size-sm);
  color: var(--color-warning);
  opacity: 0.8;
  pointer-events: none;
  animation: searchPendingPulse 2s infinite ease-in-out;
  z-index: 10;
  display: flex;
  align-items: center;
  gap: var(--space-2);
  padding: var(--space-1) var(--space-3);
  background: rgba(245, 158, 11, 0.1);
  border-radius: var(--radius-full);
  border: 1px solid rgba(245, 158, 11, 0.2);
  backdrop-filter: blur(4px);
  font-weight: 500;
  white-space: nowrap;
}

@keyframes searchPendingPulse {
  0%, 100% { 
    opacity: 0.8; 
    transform: translateY(-50%) scale(1);
  }
  50% { 
    opacity: 1; 
    transform: translateY(-50%) scale(1.05);
  }
}

/* Enhanced Search Icon */
.search-icon {
=======
/* Search Pending Indicator */
.search-pending-indicator {
>>>>>>> 72760a2c
  position: absolute;
  right: var(--space-16);
  top: 50%;
  transform: translateY(-50%);
  font-size: var(--font-size-sm);
  color: var(--color-warning);
  opacity: 0.8;
  pointer-events: none;
  animation: searchPendingPulse 2s infinite ease-in-out;
  z-index: 10;
  display: flex;
  align-items: center;
  gap: var(--space-2);
  padding: var(--space-1) var(--space-3);
  background: rgba(245, 158, 11, 0.1);
  border-radius: var(--radius-full);
  border: 1px solid rgba(245, 158, 11, 0.2);
  backdrop-filter: blur(4px);
  font-weight: 500;
  white-space: nowrap;
}

/* Search Icon */
.search-icon {
  position: relative;
  left: var(--space-4);
  top: 50%;
  transform: translateY(-50%);
  font-size: var(--font-size-xl);
  color: var(--color-text-tertiary);
  pointer-events: none;
  z-index: 1;
  transition: all var(--transition-fast);
}

.search-input:focus + .search-icon {
  color: var(--color-accent);
  transform: translateY(-50%) scale(1.1);
<<<<<<< HEAD
=======
}

.search-input.search-pending ~ .search-icon {
  color: var(--color-warning);
>>>>>>> 72760a2c
}

.search-input.search-pending ~ .search-icon {
  color: var(--color-warning);
}

/* Enhanced Suggestions Dropdown */
.suggestions-dropdown {
  position: absolute;
  top: calc(100% + var(--space-2));
  left: 0;
  right: 0;
  z-index: var(--z-dropdown);
  background: var(--color-surface-raised);
  border: 1px solid var(--color-border-subtle); 
  border-radius: var(--radius-xl); 
  box-shadow: var(--shadow-lg); 
  backdrop-filter: blur(16px); 
  max-height: 16rem; 
  overflow-y: auto;
  display: none;
  transform-origin: top center;
  animation: suggestionsSlideIn 0.2s ease-out;
<<<<<<< HEAD
=======
  contain: layout style;
  will-change: transform, opacity;
  pointer-events: auto;
  scrollbar-width: thin;
  scrollbar-color: var(--color-border) transparent;
}

.suggestions-dropdown::-webkit-scrollbar {
  width: 4px;
}

.suggestions-dropdown::-webkit-scrollbar-track {
  background: transparent;
}

.suggestions-dropdown::-webkit-scrollbar-thumb {
  background: var(--color-border);
  border-radius: var(--radius-full);
}

.suggestions-dropdown::-webkit-scrollbar-thumb:hover {
  background: var(--color-border-strong);
>>>>>>> 72760a2c
}

.suggestions-dropdown.is-open {
  display: block;
}

<<<<<<< HEAD
/* Enhanced Suggestion Animations */
=======
/* Suggestion Animations */
>>>>>>> 72760a2c
@keyframes suggestionsSlideIn {
  from {
    opacity: 0;
    transform: translateY(-8px) scale(0.95);
  }
  to {
    opacity: 1;
    transform: translateY(0) scale(1);
  }
}

.suggestion-category-header {
  padding: var(--space-2) var(--space-4); 
  font-size: var(--font-size-xs);
  font-weight: 600;
  text-transform: uppercase;
  letter-spacing: 0.05em; 
  color: var(--color-text-tertiary); 
  background: var(--color-surface-subtle);
  border-bottom: 1px solid var(--color-border-subtle);
  position: sticky;
  top: 0;
  z-index: 1;
  opacity: 0.8;
}

<<<<<<< HEAD
/* Enhanced Suggestion Items */
=======
/* Suggestion Items */
>>>>>>> 72760a2c
.suggestion-item {
  padding: var(--space-2) var(--space-4);
  cursor: pointer;
  transition: all var(--transition-fast);
  border-bottom: 1px solid var(--color-border-subtle);
  display: flex;
  align-items: center;
<<<<<<< HEAD
  gap: var(--space-3);
  position: relative;
  overflow: hidden;
}

=======
  gap: var(--space-2); 
  position: relative;
  overflow: hidden;
  font-size: var(--font-size-sm);
  color: var(--color-text-secondary); 
}

/* Subtle left border indicator */
>>>>>>> 72760a2c
.suggestion-item::before {
  content: '';
  position: absolute;
  left: 0;
  top: 0;
  bottom: 0;
  width: 0;
<<<<<<< HEAD
  background: var(--gradient-accent);
=======
  background: var(--color-accent);
>>>>>>> 72760a2c
  transition: width var(--transition-fast);
}

.suggestion-item:last-child {
  border-bottom: none;
}
.suggestion-item:hover,
.suggestion-item.highlighted {
  background: var(--color-interactive-hover);
<<<<<<< HEAD
  transform: translateX(4px);
  border-left: 3px solid var(--color-accent);
=======
  color: var(--color-text-primary); 
  transform: translateX(2px); 
  border-left: 2px solid var(--color-accent); 
>>>>>>> 72760a2c
}

.suggestion-item:hover::before,
.suggestion-item.highlighted::before {
  width: 3px;
}

.suggestion-item.no-suggestions {
  color: var(--color-text-tertiary);
  font-style: italic;
<<<<<<< HEAD
  cursor: default;
  justify-content: center;
=======
  font-size: var(--font-size-xs);
  cursor: default;
  justify-content: center;
  opacity: 0.7; 
  padding: var(--space-3) var(--space-4); 
>>>>>>> 72760a2c
}

.suggestion-item.no-suggestions:hover {
  background: transparent;
  transform: none;
  border-left: none;
<<<<<<< HEAD
=======
  color: var(--color-text-tertiary);
>>>>>>> 72760a2c
}

.suggestion-item.no-suggestions::before {
  display: none;
}
<<<<<<< HEAD

/* Enhanced Suggestion Text Highlighting */
.suggestion-item mark {
  background: var(--color-accent-subtle);
  color: var(--color-accent);
  padding: var(--space-1) var(--space-2);
  border-radius: var(--radius-sm);
  font-weight: 600;
  position: relative;
  animation: highlightGlow 0.3s ease-out;
=======
.suggestion-value {
  font-size: var(--font-size-sm); 
  font-weight: 400; 
  color: var(--color-text-secondary);
  line-height: var(--line-height-tight); 
}

.suggestion-item:hover .suggestion-value,
.suggestion-item.highlighted .suggestion-value {
  color: var(--color-text-primary); 
}

/* Suggestion Text Highlighting */
.suggestion-item mark {
  background: var(--color-accent-subtle);
  color: var(--color-accent);
  padding: var(--space-1) var(--space-1); 
  border-radius: var(--radius-xs); 
  font-weight: 500; 
  font-size: inherit; 
>>>>>>> 72760a2c
}

@keyframes highlightGlow {
  from {
    background: var(--color-accent);
    color: var(--color-text-inverse);
  }
  to {
    background: var(--color-accent-subtle);
    color: var(--color-accent);
  }
}

<<<<<<< HEAD
/* Enhanced Dark Theme Support for Suggestions */
[data-theme="dark"] .suggestions-dropdown {
  background: var(--color-surface);
  border-color: var(--color-border);
  box-shadow: 
    var(--shadow-2xl),
    0 0 0 1px rgba(255, 255, 255, 0.05);
}

=======
/* Dark Theme Support for Suggestions */
[data-theme="dark"] .suggestions-dropdown {
  background: var(--color-surface);
  border-color: var(--color-border-subtle);
  box-shadow: 
    var(--shadow-lg),
    0 0 0 1px rgba(255, 255, 255, 0.03);
}

[data-theme="dark"] .suggestion-category-header {
  background: var(--color-surface-subtle);
  color: var(--color-text-tertiary);
  opacity: 0.9;
}

>>>>>>> 72760a2c
[data-theme="dark"] .search-pending-indicator {
  background: rgba(245, 158, 11, 0.15);
  border-color: rgba(245, 158, 11, 0.3);
  color: var(--color-warning);
<<<<<<< HEAD
}

=======
}

[data-theme="dark"] .suggestion-item {
  color: var(--color-text-secondary);
}

[data-theme="dark"] .suggestion-value {
  color: var(--color-text-secondary);
}

[data-theme="dark"] .suggestion-item:hover .suggestion-value,
[data-theme="dark"] .suggestion-item.highlighted .suggestion-value {
  color: var(--color-text-primary);
}

>>>>>>> 72760a2c
/* Filters */
.filters-container,
.slops-filters {
  display: grid;
  grid-template-columns: repeat(auto-fit, minmax(200px, 1fr));
  gap: var(--space-6);
  padding: var(--space-8);
  background: var(--color-surface-raised);
  border: 1px solid var(--color-border-subtle);
  border-radius: var(--radius-2xl);
  margin-bottom: var(--space-8);
  box-shadow: var(--shadow-lg);
  position: relative;
}

/* Filter Group Styling */
.filter-group {
  display: flex;
  flex-direction: column;
  gap: var(--space-2);
}

.filter-label {
  font-size: var(--font-size-sm);
  font-weight: 600;
  color: var(--color-text-primary);
  letter-spacing: 0.025em;
  margin-bottom: var(--space-2);
}

/* Remove Fieldset border */
fieldset {
  border: none;
}

/* Enhanced Active Filters */
.active-filters {
  display: flex;
  flex-wrap: wrap;
  gap: var(--space-3);
  margin-bottom: var(--space-6);
  padding: 0 var(--space-8);
}

.filter-tag {
  display: inline-flex;
  align-items: center;
  gap: var(--space-2);
  padding: var(--space-2) var(--space-4);
  background: var(--gradient-accent);
  color: var(--color-text-inverse);
  border-radius: var(--radius-full);
  font-size: var(--font-size-sm);
  font-weight: 600;
  animation: filterTagSlideIn 0.3s ease-out;
  box-shadow: var(--shadow-sm);
  transition: all var(--transition-fast);
  position: relative;
  overflow: hidden;
}

@keyframes filterTagSlideIn {
  from {
    opacity: 0;
    transform: translateX(-20px) scale(0.8);
  }
  to {
    opacity: 1;
    transform: translateX(0) scale(1);
  }
}

.filter-tag:hover {
  transform: translateY(-1px);
  box-shadow: var(--shadow-md);
}

.filter-tag::before {
  content: '';
  position: absolute;
  top: 0;
  left: -100%;
  width: 100%;
  height: 100%;
  background: linear-gradient(
    90deg,
    transparent,
    rgba(255, 255, 255, 0.2),
    transparent
  );
  transition: left 0.5s ease;
}

.filter-tag:hover::before {
  left: 100%;
}

.filter-remove {
  display: flex;
  align-items: center;
  justify-content: center;
  width: var(--space-5);
  height: var(--space-5);
  background: rgba(255, 255, 255, 0.2);
  border: none;
  border-radius: var(--radius-full);
  color: inherit;
  cursor: pointer;
  font-size: var(--font-size-xs);
  line-height: 1;
  transition: all var(--transition-fast);
}

.filter-remove:hover {
  background: rgba(255, 255, 255, 0.3);
  transform: scale(1.1);
}

/* Results */
.results-container,
.slops-results {
  max-width: 1200px;
  margin: 0 auto;
  background: var(--color-surface-raised);
  border: 1px solid var(--color-border-subtle);
  border-radius: var(--radius-2xl);
  box-shadow: var(--shadow-xl);
  overflow: hidden;
}

.results-header,
.slops-results-header {
  padding: var(--space-6) var(--space-8);
  border-bottom: 1px solid var(--color-border-subtle);
  display: flex;
  justify-content: space-between;
  align-items: center;
  background: var(--gradient-surface);
}

/* Enhanced Filter and Sort Select Styling */
.filter-select,
.sort-select {
  padding: var(--space-3) var(--space-4);
  font-size: var(--font-size-sm);
  font-weight: 500;
  color: var(--color-text-primary);
  background: var(--color-surface-raised);
  border: 2px solid var(--color-border);
  border-radius: var(--radius-xl);
  transition: all var(--transition-fast);
  box-shadow: var(--shadow-xs);
  appearance: none;
  cursor: pointer;
  position: relative;
  
  background-image: url("data:image/svg+xml,%3csvg xmlns='http://www.w3.org/2000/svg' fill='none' viewBox='0 0 20 20'%3e%3cpath stroke='%236b7280' stroke-linecap='round' stroke-linejoin='round' stroke-width='2' d='M6 8l4 4 4-4'/%3e%3c/svg%3e");
  background-position: right var(--space-3) center;
  background-repeat: no-repeat;
  background-size: 1.2em 1.2em;
  padding-right: var(--space-10);
}

.filter-select:focus,
.sort-select:focus {
  outline: none;
  border-color: var(--color-accent);
  box-shadow: var(--shadow-glow), var(--shadow-sm);
  transform: translateY(-1px);
}

.filter-select:hover,
.sort-select:hover {
  border-color: var(--color-border-strong);
  box-shadow: var(--shadow-md);
}

<<<<<<< HEAD
/* Enhanced Loading States for Filters */
=======
/* Loading States for Filters */
>>>>>>> 72760a2c
.filter-select.loading,
.sort-select.loading {
  opacity: 0.6;
  pointer-events: none;
  background-image: 
    url("data:image/svg+xml,%3csvg xmlns='http://www.w3.org/2000/svg' fill='none' viewBox='0 0 20 20'%3e%3cpath stroke='%236b7280' stroke-linecap='round' stroke-linejoin='round' stroke-width='2' d='M6 8l4 4 4-4'/%3e%3c/svg%3e"),
    linear-gradient(45deg, transparent 33%, rgba(0,0,0,.1) 33%, rgba(0,0,0,.1) 66%, transparent 66%);
  background-size: 1.2em 1.2em, 15px 15px;
  background-position: right var(--space-3) center, 0 0;
  animation: loadingStripes 1s linear infinite;
}

@keyframes loadingStripes {
  0% { background-position: right var(--space-3) center, 0 0; }
  100% { background-position: right var(--space-3) center, 15px 0; }
}

.filter-select:disabled,
.sort-select:disabled {
  background-color: var(--color-interactive-disabled);
  color: var(--color-text-disabled);
  cursor: not-allowed;
  opacity: 0.6;
}

.results-count {
  font-size: var(--font-size-sm);
  color: var(--color-text-secondary);
  font-weight: 600;
  transition: all var(--transition-fast);
}

<<<<<<< HEAD
/* Enhanced Results Count with Success State */
=======
/* Results Count with Success State */
>>>>>>> 72760a2c
.results-count.success-highlight {
  color: var(--color-success);
  font-weight: var(--font-weight-semibold);
  animation: successPulse 0.6s ease-out;
}

@keyframes successPulse {
  0% { transform: scale(1); }
  50% { transform: scale(1.05); }
  100% { transform: scale(1); }
}

.filter-group.engine-filter {
  display: flex;
}

/* Enhanced Dark Theme Specific Adjustments */
[data-theme="dark"] .search-input {
  background-color: var(--color-surface);
  border-color: var(--color-border-strong);
  color: var(--color-text-primary);
}

[data-theme="dark"] .search-input:focus {
  background-color: var(--color-surface-raised);
  border-color: var(--color-accent);
}

[data-theme="dark"] .search-input.search-pending {
  border-color: var(--color-warning);
}

[data-theme="dark"] .search-input::placeholder {
  color: var(--color-text-placeholder);
}

[data-theme="dark"] .filter-select,
[data-theme="dark"] .sort-select {
  background-color: var(--color-surface);
  border-color: var(--color-border-strong);
  color: var(--color-text-primary);
  background-image: url("data:image/svg+xml,%3csvg xmlns='http://www.w3.org/2000/svg' fill='none' viewBox='0 0 20 20'%3e%3cpath stroke='%9ca3af' stroke-linecap='round' stroke-linejoin='round' stroke-width='1.5' d='M6 8l4 4 4-4'/%3e%3c/svg%3e");
}

[data-theme="dark"] .filter-select:focus,
[data-theme="dark"] .sort-select:focus {
  background-color: var(--color-surface-raised);
  border-color: var(--color-accent);
}

/* Game Table */
.games-table {
  width: 100%;
  border-collapse: collapse;
  font-size: var(--font-size-sm);
  margin: 0;
}

.games-table th {
  background-color: var(--color-surface);
  padding: var(--space-md) var(--space-lg);
  text-align: left;
  font-weight: var(--font-weight-semibold);
  color: var(--color-text-primary);
  text-transform: uppercase;
  letter-spacing: 0.025em;
  font-size: var(--font-size-xs);
  border-bottom: 1px solid var(--color-border);
}

.games-table td {
  padding: var(--space-md) var(--space-lg);
  border-bottom: 1px solid var(--color-border);
  vertical-align: middle;
}

.games-table tbody tr {
  transition: all var(--transition-fast);
}

.games-table tbody tr:hover {
  background-color: var(--color-interactive-hover);
}

<<<<<<< HEAD
/* Enhanced Loading State for Table */
=======
/* Loading State for Table */
>>>>>>> 72760a2c
.games-table.loading {
  opacity: 0.7;
}

.games-table.loading tbody tr {
  opacity: 0.5;
  pointer-events: none;
}

.game-title {
  font-weight: var(--font-weight-semibold);
  color: var(--color-text-primary);
}

/* Launch Options */
.launch-options-btn {
  background: var(--gradient-accent);
  color: var(--color-text-inverse);
  border: none;
  padding: var(--space-2) var(--space-4);
  border-radius: var(--radius-lg);
  font-size: var(--font-size-sm);
  font-weight: 600;
  cursor: pointer;
  transition: all var(--transition-fast);
  box-shadow: var(--shadow-sm);
  position: relative;
  overflow: hidden;
}

<<<<<<< HEAD
/* Enhanced Button Ripple Effect */
=======
/* Button Ripple Effect */
>>>>>>> 72760a2c
.launch-options-btn::after {
  content: '';
  position: absolute;
  top: 50%;
  left: 50%;
  width: 0;
  height: 0;
  background: rgba(255, 255, 255, 0.2);
  border-radius: 50%;
  transform: translate(-50%, -50%);
  transition: width 0.4s ease, height 0.4s ease;
  pointer-events: none;
}

.launch-options-btn:active::after {
  width: 200px;
  height: 200px;
}

.launch-options-btn:hover {
  transform: translateY(-2px);
  box-shadow: var(--shadow-lg);
}

.launch-options-btn:active {
  transform: translateY(0);
  box-shadow: var(--shadow-sm);
}

.launch-options-row {
  background: var(--color-surface-subtle) !important;
}

.launch-options-cell {
  padding: var(--space-10) !important;
}

.launch-options-list {
  display: grid;
  grid-template-columns: repeat(auto-fit, minmax(400px, 1fr));
  gap: var(--space-6);
  list-style: none;
  margin: 0;
  padding: 0;
  opacity: 0;
  animation: launchOptionsFadeIn 0.6s ease-out 0.2s forwards;
}

@keyframes launchOptionsFadeIn {
  from {
    opacity: 0;
    transform: translateY(20px);
  }
  to {
    opacity: 1;
    transform: translateY(0);
  }
}

.launch-option {
  background: var(--color-surface-raised);
  border: 1px solid var(--color-border);
  border-radius: var(--radius-xl);
  padding: var(--space-6);
  transition: all var(--transition-base);
  position: relative;
  overflow: hidden;
  opacity: 0;
  animation: launchOptionSlideIn 0.3s ease-out forwards;
}

.launch-option:nth-child(1) { animation-delay: 0.1s; }
.launch-option:nth-child(2) { animation-delay: 0.15s; }
.launch-option:nth-child(3) { animation-delay: 0.2s; }
.launch-option:nth-child(4) { animation-delay: 0.25s; }
.launch-option:nth-child(5) { animation-delay: 0.3s; }
.launch-option:nth-child(6) { animation-delay: 0.35s; }

@keyframes launchOptionSlideIn {
  from {
    opacity: 0;
    transform: translateX(-20px);
  }
  to {
    opacity: 1;
    transform: translateX(0);
  }
}

.launch-option::before {
  content: '';
  position: absolute;
  top: 0;
  left: 0;
  right: 0;
  height: 3px;
  background: var(--gradient-accent);
}

.launch-option:hover {
  box-shadow: var(--shadow-xl);
  transform: translateY(-4px);
  border-color: var(--color-accent);
}

<<<<<<< HEAD
/* Enhanced Option Command Display */
=======
/* Option Command Display */
>>>>>>> 72760a2c
.option-command {
  background: var(--color-code-background);
  color: var(--color-code-text);
  font-family: var(--font-family-mono);
  padding: var(--space-4);
  border-radius: var(--radius-lg);
  margin-bottom: var(--space-4);
  overflow-x: auto;
  white-space: pre-wrap;
  word-break: break-all;
  font-size: var(--font-size-sm);
  position: relative;
  cursor: pointer;
  transition: all var(--transition-fast);
}

.option-command:hover {
  box-shadow: var(--shadow-md);
  transform: scale(1.02);
}

<<<<<<< HEAD
/* Enhanced Copy Success Feedback */
=======
/* Copy Success Feedback */
>>>>>>> 72760a2c
.option-command.copied {
  animation: copySuccessAnimation 0.6s ease-out;
}

@keyframes copySuccessAnimation {
  0% {
    transform: scale(1);
    background-color: var(--color-code-background);
  }
  50% {
    transform: scale(1.02);
    background-color: var(--color-success);
    color: var(--color-text-inverse);
  }
  100% {
    transform: scale(1);
    background-color: var(--color-code-background);
  }
}

.option-command code {
  background: none;
  border: none;
  padding: 0;
  color: inherit;
  font-size: inherit;
}

.option-description {
  color: var(--color-text-secondary);
  margin-bottom: var(--space-4);
  line-height: var(--line-height-relaxed);
  font-size: var(--font-size-sm);
}

.option-meta {
  display: flex;
  justify-content: space-between;
  align-items: center;
  flex-wrap: wrap;
  gap: var(--space-3);
  font-size: var(--font-size-xs);
  color: var(--color-text-tertiary);
  padding-top: var(--space-3);
  border-top: 1px solid var(--color-border-subtle);
}

.option-source {
  cursor: help;
  text-decoration: underline;
  text-decoration-style: dotted;
  color: var(--color-text-secondary);
  font-weight: 500;
}

.option-verified {
  color: var(--color-success);
  font-weight: 700;
  display: inline-flex;
  align-items: center;
  gap: var(--space-1);
  animation: verifiedGlow 2s ease-in-out infinite alternate;
}

@keyframes verifiedGlow {
  from { opacity: 0.8; }
  to { opacity: 1; }
}

<<<<<<< HEAD
/* Enhanced Theme Toggle */
=======
/* Theme Toggle */
>>>>>>> 72760a2c
.theme-toggle,
#theme-toggle {
  position: fixed;
  top: var(--space-6);
  right: var(--space-6);
  z-index: var(--z-fixed);
  padding: var(--space-3);
  background: var(--color-surface-raised);
  border: 1px solid var(--color-border);
  border-radius: var(--radius-xl);
  cursor: pointer;
  transition: all var(--transition-fast);
  box-shadow: var(--shadow-lg);
  font-size: var(--font-size-sm);
  min-width: var(--space-12);
  height: var(--space-12);
  display: flex;
  align-items: center;
  justify-content: center;
  backdrop-filter: blur(8px);
}

.theme-toggle:hover,
#theme-toggle:hover {
  background: var(--color-interactive-hover);
  transform: translateY(-2px);
  box-shadow: var(--shadow-xl);
  animation: themeToggleFloat 2s ease-in-out infinite;
}

@keyframes themeToggleFloat {
  0%, 100% { transform: translateY(-2px); }
  50% { transform: translateY(-6px); }
}

/* Responsive Enhancements */
@media (max-width: 768px) {
  .search-pending-indicator {
    right: var(--space-4);
    font-size: var(--font-size-xs);
    padding: var(--space-1) var(--space-2);
  }
  
  .suggestions-dropdown {
    max-height: 15rem;
    margin: 0 -var(--space-2);
    border-radius: var(--radius-xl);
  }
  
  .suggestion-item {
    padding: var(--space-3) var(--space-4);
  }
  
  .filter-tag {
    font-size: var(--font-size-xs);
    padding: var(--space-1) var(--space-3);
  }
}

/* Performance Optimizations */
.search-input,
.suggestions-dropdown,
.filter-tag,
.launch-option {
  transform: translateZ(0);
  backface-visibility: hidden;
}

/* Reduced Motion Support */
@media (prefers-reduced-motion: reduce) {
  .search-pending-indicator {
    animation: none;
  }
  
  .suggestions-dropdown {
    animation: none;
  }
  
  .filter-tag {
    animation: none;
  }
  
  .launch-option {
    animation: none;
    opacity: 1;
  }
  
  .launch-options-list {
    animation: none;
    opacity: 1;
  }
  
  .option-command.copied {
    animation: none;
  }
  
  .theme-toggle:hover,
  #theme-toggle:hover {
    animation: none;
  }
  
  .option-verified {
    animation: none;
  }
}<|MERGE_RESOLUTION|>--- conflicted
+++ resolved
@@ -58,11 +58,7 @@
   opacity: 0.8;
 }
 
-<<<<<<< HEAD
-/* Enhanced Search Input Wrapper */
-=======
 /* Search Input Wrapper */
->>>>>>> 72760a2c
 .search-input-wrapper {
   position: relative;
   max-width: 700px;
@@ -111,10 +107,6 @@
   font-weight: 400;
 }
 
-<<<<<<< HEAD
-/* NEW: Search Pending State */
-=======
->>>>>>> 72760a2c
 .search-input.search-pending {
   border-color: var(--color-warning);
   box-shadow: 0 0 0 1px var(--color-warning), var(--shadow-sm);
@@ -126,8 +118,7 @@
   box-shadow: var(--shadow-glow), var(--shadow-lg);
 }
 
-<<<<<<< HEAD
-/* NEW: Search Pending Indicator */
+/* Search Pending Indicator */
 .search-pending-indicator {
   position: absolute;
   right: var(--space-16);
@@ -151,45 +142,6 @@
   white-space: nowrap;
 }
 
-@keyframes searchPendingPulse {
-  0%, 100% { 
-    opacity: 0.8; 
-    transform: translateY(-50%) scale(1);
-  }
-  50% { 
-    opacity: 1; 
-    transform: translateY(-50%) scale(1.05);
-  }
-}
-
-/* Enhanced Search Icon */
-.search-icon {
-=======
-/* Search Pending Indicator */
-.search-pending-indicator {
->>>>>>> 72760a2c
-  position: absolute;
-  right: var(--space-16);
-  top: 50%;
-  transform: translateY(-50%);
-  font-size: var(--font-size-sm);
-  color: var(--color-warning);
-  opacity: 0.8;
-  pointer-events: none;
-  animation: searchPendingPulse 2s infinite ease-in-out;
-  z-index: 10;
-  display: flex;
-  align-items: center;
-  gap: var(--space-2);
-  padding: var(--space-1) var(--space-3);
-  background: rgba(245, 158, 11, 0.1);
-  border-radius: var(--radius-full);
-  border: 1px solid rgba(245, 158, 11, 0.2);
-  backdrop-filter: blur(4px);
-  font-weight: 500;
-  white-space: nowrap;
-}
-
 /* Search Icon */
 .search-icon {
   position: relative;
@@ -206,13 +158,10 @@
 .search-input:focus + .search-icon {
   color: var(--color-accent);
   transform: translateY(-50%) scale(1.1);
-<<<<<<< HEAD
-=======
 }
 
 .search-input.search-pending ~ .search-icon {
   color: var(--color-warning);
->>>>>>> 72760a2c
 }
 
 .search-input.search-pending ~ .search-icon {
@@ -236,8 +185,6 @@
   display: none;
   transform-origin: top center;
   animation: suggestionsSlideIn 0.2s ease-out;
-<<<<<<< HEAD
-=======
   contain: layout style;
   will-change: transform, opacity;
   pointer-events: auto;
@@ -260,18 +207,13 @@
 
 .suggestions-dropdown::-webkit-scrollbar-thumb:hover {
   background: var(--color-border-strong);
->>>>>>> 72760a2c
 }
 
 .suggestions-dropdown.is-open {
   display: block;
 }
 
-<<<<<<< HEAD
-/* Enhanced Suggestion Animations */
-=======
 /* Suggestion Animations */
->>>>>>> 72760a2c
 @keyframes suggestionsSlideIn {
   from {
     opacity: 0;
@@ -298,11 +240,7 @@
   opacity: 0.8;
 }
 
-<<<<<<< HEAD
-/* Enhanced Suggestion Items */
-=======
 /* Suggestion Items */
->>>>>>> 72760a2c
 .suggestion-item {
   padding: var(--space-2) var(--space-4);
   cursor: pointer;
@@ -310,13 +248,6 @@
   border-bottom: 1px solid var(--color-border-subtle);
   display: flex;
   align-items: center;
-<<<<<<< HEAD
-  gap: var(--space-3);
-  position: relative;
-  overflow: hidden;
-}
-
-=======
   gap: var(--space-2); 
   position: relative;
   overflow: hidden;
@@ -325,7 +256,6 @@
 }
 
 /* Subtle left border indicator */
->>>>>>> 72760a2c
 .suggestion-item::before {
   content: '';
   position: absolute;
@@ -333,11 +263,7 @@
   top: 0;
   bottom: 0;
   width: 0;
-<<<<<<< HEAD
-  background: var(--gradient-accent);
-=======
   background: var(--color-accent);
->>>>>>> 72760a2c
   transition: width var(--transition-fast);
 }
 
@@ -347,14 +273,9 @@
 .suggestion-item:hover,
 .suggestion-item.highlighted {
   background: var(--color-interactive-hover);
-<<<<<<< HEAD
-  transform: translateX(4px);
-  border-left: 3px solid var(--color-accent);
-=======
   color: var(--color-text-primary); 
   transform: translateX(2px); 
   border-left: 2px solid var(--color-accent); 
->>>>>>> 72760a2c
 }
 
 .suggestion-item:hover::before,
@@ -365,43 +286,23 @@
 .suggestion-item.no-suggestions {
   color: var(--color-text-tertiary);
   font-style: italic;
-<<<<<<< HEAD
-  cursor: default;
-  justify-content: center;
-=======
   font-size: var(--font-size-xs);
   cursor: default;
   justify-content: center;
   opacity: 0.7; 
   padding: var(--space-3) var(--space-4); 
->>>>>>> 72760a2c
 }
 
 .suggestion-item.no-suggestions:hover {
   background: transparent;
   transform: none;
   border-left: none;
-<<<<<<< HEAD
-=======
   color: var(--color-text-tertiary);
->>>>>>> 72760a2c
 }
 
 .suggestion-item.no-suggestions::before {
   display: none;
 }
-<<<<<<< HEAD
-
-/* Enhanced Suggestion Text Highlighting */
-.suggestion-item mark {
-  background: var(--color-accent-subtle);
-  color: var(--color-accent);
-  padding: var(--space-1) var(--space-2);
-  border-radius: var(--radius-sm);
-  font-weight: 600;
-  position: relative;
-  animation: highlightGlow 0.3s ease-out;
-=======
 .suggestion-value {
   font-size: var(--font-size-sm); 
   font-weight: 400; 
@@ -422,7 +323,6 @@
   border-radius: var(--radius-xs); 
   font-weight: 500; 
   font-size: inherit; 
->>>>>>> 72760a2c
 }
 
 @keyframes highlightGlow {
@@ -436,17 +336,6 @@
   }
 }
 
-<<<<<<< HEAD
-/* Enhanced Dark Theme Support for Suggestions */
-[data-theme="dark"] .suggestions-dropdown {
-  background: var(--color-surface);
-  border-color: var(--color-border);
-  box-shadow: 
-    var(--shadow-2xl),
-    0 0 0 1px rgba(255, 255, 255, 0.05);
-}
-
-=======
 /* Dark Theme Support for Suggestions */
 [data-theme="dark"] .suggestions-dropdown {
   background: var(--color-surface);
@@ -462,15 +351,10 @@
   opacity: 0.9;
 }
 
->>>>>>> 72760a2c
 [data-theme="dark"] .search-pending-indicator {
   background: rgba(245, 158, 11, 0.15);
   border-color: rgba(245, 158, 11, 0.3);
   color: var(--color-warning);
-<<<<<<< HEAD
-}
-
-=======
 }
 
 [data-theme="dark"] .suggestion-item {
@@ -486,7 +370,6 @@
   color: var(--color-text-primary);
 }
 
->>>>>>> 72760a2c
 /* Filters */
 .filters-container,
 .slops-filters {
@@ -664,11 +547,7 @@
   box-shadow: var(--shadow-md);
 }
 
-<<<<<<< HEAD
-/* Enhanced Loading States for Filters */
-=======
 /* Loading States for Filters */
->>>>>>> 72760a2c
 .filter-select.loading,
 .sort-select.loading {
   opacity: 0.6;
@@ -701,11 +580,7 @@
   transition: all var(--transition-fast);
 }
 
-<<<<<<< HEAD
-/* Enhanced Results Count with Success State */
-=======
 /* Results Count with Success State */
->>>>>>> 72760a2c
 .results-count.success-highlight {
   color: var(--color-success);
   font-weight: var(--font-weight-semibold);
@@ -790,11 +665,7 @@
   background-color: var(--color-interactive-hover);
 }
 
-<<<<<<< HEAD
-/* Enhanced Loading State for Table */
-=======
 /* Loading State for Table */
->>>>>>> 72760a2c
 .games-table.loading {
   opacity: 0.7;
 }
@@ -825,11 +696,7 @@
   overflow: hidden;
 }
 
-<<<<<<< HEAD
-/* Enhanced Button Ripple Effect */
-=======
 /* Button Ripple Effect */
->>>>>>> 72760a2c
 .launch-options-btn::after {
   content: '';
   position: absolute;
@@ -935,11 +802,7 @@
   border-color: var(--color-accent);
 }
 
-<<<<<<< HEAD
-/* Enhanced Option Command Display */
-=======
 /* Option Command Display */
->>>>>>> 72760a2c
 .option-command {
   background: var(--color-code-background);
   color: var(--color-code-text);
@@ -961,11 +824,7 @@
   transform: scale(1.02);
 }
 
-<<<<<<< HEAD
-/* Enhanced Copy Success Feedback */
-=======
 /* Copy Success Feedback */
->>>>>>> 72760a2c
 .option-command.copied {
   animation: copySuccessAnimation 0.6s ease-out;
 }
@@ -1035,11 +894,7 @@
   to { opacity: 1; }
 }
 
-<<<<<<< HEAD
-/* Enhanced Theme Toggle */
-=======
 /* Theme Toggle */
->>>>>>> 72760a2c
 .theme-toggle,
 #theme-toggle {
   position: fixed;
