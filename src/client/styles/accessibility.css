--- conflicted
+++ resolved
@@ -42,14 +42,6 @@
     border-width: 2px;
   }
 
-<<<<<<< HEAD
-  .close-all-btn {
-    border: 2px solid var(--color-text-inverse);
-  }
-  
-  .close-all-btn:focus-visible {
-    outline-width: 3px;
-=======
     .option-command {
     border-width: 2px;
   }
@@ -61,7 +53,6 @@
   
   .launch-option {
     border-width: 2px;
->>>>>>> 0c6ef6ee
   }
 }
 
@@ -85,22 +76,6 @@
     animation: none;
     background: var(--color-surface);
   }
-<<<<<<< HEAD
-    .close-all-btn,
-  .close-all-feedback,
-  .close-all-icon {
-    transition: none !important;
-    animation: none !important;
-  }
-  
-  .close-all-btn:hover .close-all-icon {
-    transform: none;
-  }
-  
-  .close-all-btn.clicked {
-    transform: none;
-  }
-=======
 
   .option-command,
   .launch-option,
@@ -135,7 +110,6 @@
   .launch-options-row[style*="none"] {
     animation: none;
   }
->>>>>>> 0c6ef6ee
 }
 
 /* Screen Reader Improvements */
@@ -166,22 +140,8 @@
   top: 6px;
 }
 
-<<<<<<< HEAD
-/* Screen reader only content */
-.sr-only {
-  position: absolute;
-  width: 1px;
-  height: 1px;
-  padding: 0;
-  margin: -1px;
-  overflow: hidden;
-  clip: rect(0, 0, 0, 0);
-  white-space: nowrap;
-  border: 0;
-=======
 .skip-link:focus-visible {
   top: 6px;
   outline: 2px solid var(--color-interactive-focus);
   outline-offset: 2px;
->>>>>>> 0c6ef6ee
 }