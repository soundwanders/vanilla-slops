/* -----------------------------------------------------------------------------
   HERO SECTION
   Landing page-esque header with our friendly frog logo
   ----------------------------------------------------------------------------- */

.hero-section {
  position: relative;
  min-height: 70vh;
  display: flex;
  flex-direction: column;
  justify-content: center;
  align-items: center;
  overflow: hidden;
  margin-bottom: var(--space-16);
  background: var(--color-background);
}

.hero-background {
  position: absolute;
  top: 0;
  left: 0;
  right: 0;
  bottom: 0;
  z-index: 1;
}

.hero-gradient {
  position: absolute;
  top: 0;
  left: 0;
  right: 0;
  bottom: 0;
  background: radial-gradient(
    ellipse at center top,
    rgba(59, 130, 246, 0.15) 0%,
    rgba(59, 130, 246, 0.05) 40%,
    transparent 70%
  );
}

.hero-pattern {
  position: absolute;
  top: 0;
  left: 0;
  right: 0;
  bottom: 0;
  background-image: 
    radial-gradient(circle at 25% 25%, rgba(59, 130, 246, 0.1) 0%, transparent 50%),
    radial-gradient(circle at 75% 75%, rgba(59, 130, 246, 0.05) 0%, transparent 50%);
  background-size: 500px 500px, 400px 400px;
  background-position: 0 0, 100px 100px;
  animation: heroPattern 20s ease-in-out infinite alternate;
}

@keyframes heroPattern {
  0% {
    transform: translate(0, 0) scale(1);
  }
  100% {
    transform: translate(-10px, -10px) scale(1.05);
  }
}

/* Main Content Container */
.hero-content {
  position: relative;
  z-index: 2;
  max-width: 1200px;
  width: 100%;
  padding: var(--space-12) var(--space-6);
  text-align: center;
}

/* Logo and Branding Section */
.hero-branding {
  display: flex;
  flex-direction: column;
  align-items: center;
  gap: var(--space-8);
  margin-bottom: var(--space-12);
}

.logo-container {
  position: relative;
  animation: logoFloat 6s ease-in-out infinite;
  margin-bottom: -0.875em;
}

.hero-logo {
  width: 120px;
  height: 120px;
  object-fit: contain;
  filter: drop-shadow(0 10px 20px rgba(0, 0, 0, 0.3));
  transition: all var(--transition-base);
}

.hero-logo:hover {
  transform: scale(1.05);
  filter: 
    drop-shadow(0 15px 30px rgba(0, 0, 0, 0.4))
    drop-shadow(0 0 20px rgba(59, 130, 246, 0.3));
}

@keyframes logoFloat {
  0%, 100% {
    transform: translateY(0px);
  }
  50% {
    transform: translateY(-10px);
  }
}

/* Typography */
.hero-text {
  max-width: 800px;
}

.hero-title {
  margin: 0 0 var(--space-6) 0;
  font-weight: 800;
  line-height: 1.1;
  letter-spacing: -0.02em;
}

.hero-title-main {
  display: block;
  font-size: clamp(3rem, 6vw, 4.5rem);
  background: linear-gradient(
    135deg,
    var(--color-text-primary) 0%,
    var(--color-accent) 50%,
    var(--color-text-primary) 100%
  );
  -webkit-background-clip: text;
  -webkit-text-fill-color: transparent;
  background-clip: text;
  margin-bottom: var(--space-2);
}

.hero-title-accent {
  display: block;
  font-size: clamp(1.5rem, 3vw, 2rem);
  color: var(--color-accent);
  font-weight: 600;
  opacity: 0.9;
}

.hero-subtitle {
  font-size: clamp(1.125rem, 2vw, 1.25rem);
  color: var(--color-text-secondary);
  line-height: var(--line-height-relaxed);
  margin: 0;
  max-width: 600px;
  margin: 0 auto;
}

/* Search Section */
.hero-search {
  margin-bottom: var(--space-12);
  max-width: 700px;
  margin-left: auto;
  margin-right: auto;
}

.hero-search .search-input-wrapper {
  position: relative;
  margin-bottom: 0;
}

.hero-search .search-input {
  width: 100%;
  padding: var(--space-5) var(--space-5) var(--space-5) var(--space-16);
  font-size: var(--font-size-lg);
  font-weight: 500;
  color: var(--color-text-primary);
  background: rgba(255, 255, 255, 0.1);
  backdrop-filter: blur(20px);
  border: 2px solid rgba(255, 255, 255, 0.1);
  border-radius: var(--radius-2xl);
  transition: all var(--transition-base);
  box-shadow: 
    var(--shadow-lg),
    inset 0 1px 0 rgba(255, 255, 255, 0.1);
}

.hero-search .search-input:focus {
  outline: none;
  border-color: var(--color-accent);
  background: rgba(255, 255, 255, 0.15);
  box-shadow: 
    0 0 0 4px rgba(59, 130, 246, 0.1),
    var(--shadow-xl),
    inset 0 1px 0 rgba(255, 255, 255, 0.2);
}

.hero-search .search-icon {
  position: absolute;
  left: var(--space-5);
  top: 50%;
  transform: translateY(-50%);
  font-size: var(--font-size-xl);
  color: var(--color-text-tertiary);
  pointer-events: none;
  z-index: 1;
  transition: color var(--transition-fast);
}

.hero-search .search-input:focus + .search-icon {
  color: var(--color-accent);
}

.hero-search .search-field:focus-within {
  transform: translateY(-2px);
  transition: transform var(--transition-fast);
}

/* Quick Stats Section */
.hero-stats {
  position: relative;
<<<<<<< HEAD
  z-index: var(--z-base);
=======
  z-index: var(--z-behind);
>>>>>>> 72760a2c
  display: flex;
  justify-content: center;
  align-items: center;
  gap: var(--space-12);
  margin-bottom: var(--space-8);
  flex-wrap: wrap;
}

.stat-item {
  display: flex;
  flex-direction: column;
  align-items: center;
  gap: var(--space-2);
  padding: var(--space-4) var(--space-6);
  background: rgba(255, 255, 255, 0.05);
  backdrop-filter: blur(10px);
  border: 1px solid rgba(255, 255, 255, 0.1);
  border-radius: var(--radius-xl);
  transition: all var(--transition-base);
  min-width: 120px;
}

.stat-item:hover {
  transform: translateY(-4px);
  background: rgba(255, 255, 255, 0.1);
  border-color: rgba(59, 130, 246, 0.3);
  box-shadow: var(--shadow-xl);
}

.stat-number {
  font-size: var(--font-size-2xl);
  font-weight: 800;
  background: var(--gradient-accent);
  -webkit-background-clip: text;
  -webkit-text-fill-color: transparent;
  background-clip: text;
  line-height: 1;
}

.stat-label {
  font-size: var(--font-size-sm);
  color: var(--color-text-tertiary);
  font-weight: 500;
  text-transform: uppercase;
  letter-spacing: 0.05em;
}

/* Filters Section */
.hero-filters {
  position: relative;
  z-index: 2;
  max-width: 1200px;
  width: 100%;
  padding: 0 var(--space-6);
}

.hero-filters .filters-container {
  background: rgba(255, 255, 255, 0.05);
  backdrop-filter: blur(20px);
  border: 1px solid rgba(255, 255, 255, 0.1);
  border-radius: var(--radius-2xl);
  padding: var(--space-8);
  box-shadow: var(--shadow-xl);
  display: grid;
  grid-template-columns: repeat(auto-fit, minmax(200px, 1fr));
  gap: var(--space-6);
  margin-bottom: var(--space-6);
}

.hero-filters .filter-select {
  background: rgba(255, 255, 255, 0.1);
  backdrop-filter: blur(10px);
  border: 2px solid rgba(255, 255, 255, 0.1);
  color: var(--color-text-primary);
  transition: all var(--transition-fast);
}

.hero-filters .filter-select:focus {
  background: rgba(255, 255, 255, 0.15);
  border-color: var(--color-accent);
  box-shadow: 0 0 0 4px rgba(59, 130, 246, 0.1);
}

.hero-filters .filter-select:hover {
  background: rgba(255, 255, 255, 0.15);
  border-color: rgba(255, 255, 255, 0.2);
}

/* Active Filters */
.hero-filters .-filters {
  display: flex;
  flex-wrap: wrap;
  gap: var(--space-3);
  justify-content: center;
  padding: 0;
}

/* Responsive Design */
@media (max-width: 1024px) {
  .hero-section {
    min-height: 60vh;
  }
  
  .hero-stats {
    gap: var(--space-8);
  }
  
  .stat-item {
    min-width: 100px;
    padding: var(--space-3) var(--space-4);
  }
}

@media (max-width: 768px) {
  .hero-section {
    min-height: 50vh;
  }
  
  .hero-content {
    padding: var(--space-8) var(--space-4);
  }
  
  .hero-branding {
    gap: var(--space-6);
    margin-bottom: var(--space-8);
  }
  
  .logo-container {
    margin-bottom: 0;
  }

  .hero-logo {
    width: 80px;
    height: 80px;
  }
  
  .hero-search {
    margin-bottom: var(--space-8);
  }
  
  .hero-stats {
    gap: var(--space-4);
    margin-bottom: var(--space-6);
  }
  
  .stat-item {
    min-width: 80px;
    padding: var(--space-2) var(--space-3);
  }
  
  .stat-number {
    font-size: var(--font-size-lg);
  }
  
  .hero-filters .filters-container {
    grid-template-columns: 1fr;
    gap: var(--space-4);
    padding: var(--space-6);
  }
}

@media (max-width: 480px) {
  .hero-content {
    padding: var(--space-6) var(--space-3);
  }
  
  .hero-logo {
    width: 60px;
    height: 60px;
  }
  
  .hero-stats {
    flex-direction: column;
    gap: var(--space-3);
  }
  
  .stat-item {
    flex-direction: row;
    gap: var(--space-3);
    min-width: auto;
    width: 100%;
    max-width: 200px;
  }
}

/* Dark Theme Adjustments */
[data-theme="dark"] .hero-search .search-input {
  background: rgba(255, 255, 255, 0.05);
  border-color: rgba(255, 255, 255, 0.1);
}

[data-theme="dark"] .hero-search .search-input:focus {
  background: rgba(255, 255, 255, 0.1);
  border-color: var(--color-accent);
}

[data-theme="dark"] .stat-item {
  background: rgba(255, 255, 255, 0.03);
  border-color: rgba(255, 255, 255, 0.08);
}

[data-theme="dark"] .stat-item:hover {
  background: rgba(255, 255, 255, 0.08);
  border-color: rgba(59, 130, 246, 0.2);
}

[data-theme="dark"] .hero-filters .filters-container {
  background: rgba(255, 255, 255, 0.03);
  border-color: rgba(255, 255, 255, 0.08);
}

[data-theme="dark"] .hero-filters .filter-select {
  background: rgba(255, 255, 255, 0.05);
  border-color: rgba(255, 255, 255, 0.1);
}

[data-theme="dark"] .hero-filters .filter-select:focus {
  background: rgba(255, 255, 255, 0.1);
}

/* Animation Integration */
.hero-section {
  animation: fadeInUp 1s ease-out;
}

.hero-branding {
  animation: fadeInScale 1.2s ease-out 0.3s both;
}

.hero-search {
  animation: fadeInUp 0.6s ease-out 0.6s both;
}

.hero-stats {
  animation: fadeInUp 0.6s ease-out 0.9s both;
}

.hero-filters {
  animation: fadeInUp 0.6s ease-out 1.2s both;
}

.stat-item {
  animation: fadeInScale 0.4s ease-out both;
}

.stat-item:nth-child(1) { animation-delay: 1.0s; }
.stat-item:nth-child(2) { animation-delay: 1.1s; }
.stat-item:nth-child(3) { animation-delay: 1.2s; }

/* Performance Optimizations */
.hero-background,
.hero-pattern,
.hero-gradient {
  will-change: transform;
}

.hero-logo {
  will-change: transform, filter;
}

/* Reduced Motion Support */
@media (prefers-reduced-motion: reduce) {
  .hero-pattern {
    animation: none;
  }
  
  .logo-container {
    animation: none;
  }
  
  .hero-logo:hover {
    transform: none;
  }
  
  .stat-item:hover {
    transform: none;
  }
}<|MERGE_RESOLUTION|>--- conflicted
+++ resolved
@@ -217,11 +217,7 @@
 /* Quick Stats Section */
 .hero-stats {
   position: relative;
-<<<<<<< HEAD
-  z-index: var(--z-base);
-=======
   z-index: var(--z-behind);
->>>>>>> 72760a2c
   display: flex;
   justify-content: center;
   align-items: center;
