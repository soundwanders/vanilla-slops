--- conflicted
+++ resolved
@@ -149,21 +149,12 @@
     gap: var(--space-4);
   }
   
-<<<<<<< HEAD
-  .option-meta {
-    flex-direction: column;
-    align-items: flex-start;
-    gap: var(--space-2);
-  }
-
-=======
   .search-pending-indicator {
     right: var(--space-4);
     font-size: var(--font-size-xs);
     padding: var(--space-1) var(--space-2);
   }
   
->>>>>>> 0c6ef6ee
   .suggestions-dropdown {
     max-height: 15rem;
     margin: 0 -var(--space-2);
@@ -182,17 +173,6 @@
     padding: var(--space-1) var(--space-3);
     font-size: calc(var(--font-size-xs) * 0.9);
   }
-
-<<<<<<< HEAD
-  .close-all-btn {
-    top: 80px;
-    right: 16px;
-    padding: var(--space-2) var(--space-3);
-    font-size: var(--font-size-xs);
-  }
-=======
-  
->>>>>>> 0c6ef6ee
   
   .close-all-icon {
     width: var(--space-4);
