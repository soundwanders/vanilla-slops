--- conflicted
+++ resolved
@@ -208,11 +208,7 @@
 }
 
 /* =============================================================================
-<<<<<<< HEAD
-   NEW: ENHANCED SEARCH UX ANIMATIONS
-=======
   SEARCH UX ANIMATIONS
->>>>>>> 72760a2c
    Animations for improved search experience and visual feedback
    ============================================================================= */
 
@@ -228,11 +224,7 @@
   }
 }
 
-<<<<<<< HEAD
-/* Enhanced Suggestions Dropdown Animation */
-=======
 /* Suggestions Dropdown Animation */
->>>>>>> 72760a2c
 @keyframes suggestionsSlideIn {
   from {
     opacity: 0;
@@ -305,11 +297,7 @@
   }
 }
 
-<<<<<<< HEAD
-/* Enhanced Copy Success Animation */
-=======
 /* Copy Success Animation */
->>>>>>> 72760a2c
 @keyframes copySuccessAnimation {
   0% {
     transform: scale(1);
@@ -405,11 +393,7 @@
   animation: bounceIn 0.5s ease-out;
 }
 
-<<<<<<< HEAD
-/* NEW: Enhanced UX Animation Classes */
-=======
 /* NEW: UX Animation Classes */
->>>>>>> 72760a2c
 .animate-searchPending {
   animation: searchPendingPulse 2s infinite ease-in-out;
 }
@@ -464,11 +448,7 @@
   animation: glow 2s ease-in-out infinite alternate;
 }
 
-<<<<<<< HEAD
-/* Enhanced Hover Effects for Search UX */
-=======
 /* Hover Effects for Search UX */
->>>>>>> 72760a2c
 .hover-search-enhance {
   transition: all var(--transition-fast);
 }
@@ -554,8 +534,6 @@
   animation: filterTagSlideIn 0.3s ease-out;
   position: relative;
   overflow: hidden;
-<<<<<<< HEAD
-=======
 }
 
 .filter-tag::before {
@@ -576,7 +554,6 @@
 
 .filter-tag:hover::before {
   left: 100%;
->>>>>>> 72760a2c
 }
 
 .filter-tag::before {
@@ -674,26 +651,16 @@
 .suggestion-item:nth-child(4) { animation-delay: 0.08s; }
 .suggestion-item:nth-child(5) { animation-delay: 0.1s; }
 
-<<<<<<< HEAD
-/* Enhanced Search Input States */
-.search-input.search-pending {
-  animation: searchPendingPulse 2s infinite ease-in-out;
-=======
 /* Search Input States */
 .search-input.search-pending {
   animation: searchInputPending 2s infinite ease-in-out;
->>>>>>> 72760a2c
 }
 
 .search-pending-indicator {
   animation: searchPendingPulse 2s infinite ease-in-out;
 }
 
-<<<<<<< HEAD
-/* Enhanced Theme Toggle */
-=======
 /* Theme Toggle */
->>>>>>> 72760a2c
 .theme-toggle,
 #theme-toggle {
   transition: all var(--transition-base);
@@ -737,11 +704,7 @@
   animation: spin 1s linear infinite;
 }
 
-<<<<<<< HEAD
-/* Enhanced Loading Stripes for Form Elements */
-=======
 /* Loading Stripes for Form Elements */
->>>>>>> 72760a2c
 .loading-stripes {
   background-image: 
     linear-gradient(45deg, transparent 33%, rgba(0,0,0,.1) 33%, rgba(0,0,0,.1) 66%, transparent 66%);
