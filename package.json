{
  "name": "vanilla-slops",
  "version": "0.1.0",
  "main": "index.js",
  "scripts": {
    "dev": "nodemon index.js",
    "test": "echo \"Error: no test specified\" && exit 1"
  },
  "keywords": [],
  "author": "",
  "license": "ISC",
  "description": "",
  "dependencies": {
    "@supabase/supabase-js": "^2.49.4",
    "axios": "^1.7.9",
    "body-parser": "^1.20.3",
    "cors": "^2.8.5",
    "dotenv": "^16.5.0",
    "express": "^4.21.2",
<<<<<<< HEAD
    "supabase": "^2.6.8",
    "zod": "^3.24.4"
=======
    "supabase": "^2.6.8"
  },
  "devDependencies": {
    "concurrency": "^0.1.4",
    "nodemon": "^3.1.10",
    "serve": "^14.2.4"
>>>>>>> fb641b4a
  }
}<|MERGE_RESOLUTION|>--- conflicted
+++ resolved
@@ -17,16 +17,12 @@
     "cors": "^2.8.5",
     "dotenv": "^16.5.0",
     "express": "^4.21.2",
-<<<<<<< HEAD
     "supabase": "^2.6.8",
     "zod": "^3.24.4"
-=======
-    "supabase": "^2.6.8"
   },
   "devDependencies": {
     "concurrency": "^0.1.4",
     "nodemon": "^3.1.10",
     "serve": "^14.2.4"
->>>>>>> fb641b4a
   }
 }