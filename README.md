--- conflicted
+++ resolved
@@ -14,31 +14,17 @@
 
 ---
 
-<<<<<<< HEAD
 
 ### 👖 What Do You Mean Vanilla Slops?
-=======
->>>>>>> cc0059c4
-
-### 👖 What Do You Mean Vanilla Slops?
-
-<<<<<<< HEAD
+
+**Vanilla Slops** is a web application that provides a searchable database of community-verified launch options for thousands of Steam games.
+
 Steam Launch Options (SLOPS) are powerful command-line parameters that can improve game performance or unlock features outside of the standard game menus. If I said `--windowed` or `--novid`, that might sound familiar? Finding the right options for your games has required scouring forums (RIP) and documentation, traversing deserts and riding train cars across continents, only to end up right back where you started. Yeah, it kind of sucks.
 
-The name Vanilla Slops is a nod to the use of vanilla JavaScript, with our back-end powered by Supabase and a Node (Express.js) API. This project serves as a way to search and filter through the launch options for games in the Steam library.
-
-One of the core philosophies of this project is to recreate some of the functionality that modern frameworks abstract away, 
-while staying lightweight, fast, and secure by shedding frameworks and doing some of the heavy lifting ourselves.
-=======
-**Vanilla Slops** is a web application that provides a searchable database of community-verified launch options for thousands of Steam games.
-
-Steam Launch Options (SLOPS) are powerful command-line parameters that can improve game performance or unlock features outside of the standard game menus. If I said `--windowed` or `--novid`, that might sound familiar? Finding the right options for your games has required scouring forums (RIP) and documentation, traversing deserts and riding train cars across continents, only to end up right back where you started. Yeah, it kind of sucks.
-
-The name Vanilla Slops is a nod to the use of vanilla JavaScript, with our back-end powered by Supabase and a Node.js API.
-
-One of the core philosophies of this project, and how this all got started, is a concentrated effort to recreate some of the functionality that modern frameworks abstract away, 
-while staying lightweight, fast, and secure.
->>>>>>> cc0059c4
+The name Vanilla Slops is a nod to the use of vanilla JavaScript, with our back-end powered by Supabase and an Express.js API.
+
+One of the core philosophies of this project is to recreate some of the functionality that modern frameworks abstract away. 
+The goal is to stay lightweight, fast, and secure while shedding the help of frameworks and doing a bit more heavy lifting myself.
 
 ---
 
@@ -95,16 +81,11 @@
 
 ## 🚀 Quick Start
 
-#### Prerequisites
-- **Node.js** 18+ and npm
-- **Python** 3.8+ (for data collection)
-- **Supabase** account (free tier available)
-
 #### Installation
 
 ```bash
 # Clone the repository
-git clone https://github.com/yourusername/vanilla-slops.git
+git clone https://github.com/soundwanders/vanilla-slops.git
 cd vanilla-slops
 
 # Install backend dependencies
@@ -204,7 +185,7 @@
 5. Push to your branch (`git push origin feature/amazing-feature`)
 6. Open a Pull Request
 
-#### COMING SOON...
+#### Coming Soon...
 [📋 **Contributing Guidelines**](./CONTRIBUTING.md) | [🐛 **Issue Templates**](./github/ISSUE_TEMPLATE/)
 
 ---
@@ -236,5 +217,5 @@
 
 <p align="center">
   <br/>
-  <strong>Built with ❤︎</strong> <br/>
+  <sub>Built with ❤︎</sub> <br/>
 </p>