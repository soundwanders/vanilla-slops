# Vanilla Slops

<p align="center">
  <img src="./src/client/public/frogslops.png" alt="Vanilla Slops - Steam Launch Options Discovery" width="160">
</p>

<p align="center">
  <a href="#-quick-start">Quick Start</a> •
  <a href="#-features">Features</a> •
  <a href="#-architecture">Architecture</a> •
  <a href="#-api-documentation">API</a> •
  <a href="#-contributing">Contributing</a>
</p>

---

<<<<<<< HEAD
### 👖 What Do You Mean Vanilla Slops?
=======
### 🎮 Did You Say Vanilla Slops?
>>>>>>> 9604fec3

**Vanilla Slops** is a web application that provides a searchable database of community-verified launch options for thousands of Steam games.

Steam Launch Options (SLOPS) are powerful command-line parameters that can improve game performance or unlock features outside of the standard game menus. If I said `--windowed` or `--novid`, that might sound familiar? Finding the right options for your games has required scouring forums (RIP) and documentation, traversing deserts and riding train cars across continents, only to end up right back where you started. Yeah, it kind of sucks.

The name Vanilla Slops is a nod to the use of vanilla JavaScript, with our back-end powered by Supabase and a Node (Express.js) API. This project serves as a way to search and filter through the launch options for games in the Steam library.

One of the core philosophies of this project is to recreate some of the functionality that modern frameworks abstract away, 
while staying lightweight, fast, and secure by shedding frameworks and doing some of the heavy lifting ourselves.

---

## 🧙 Features

#### **🔎 Smart Search & Discovery**
- **Real-time search suggestions** with mildly intelligent autocomplete
- **Multi-field search** across titles, developers, publishers with instant results
- **Advanced filtering** by category, engine, release year, and launch option availability

#### **🎯 Steam Launch Options Database**
- **Community-verified launch options** with upvote/downvote system and reliability scoring
- **Categorized by purpose**: Performance boosting, graphics optimization, compatibility fixes
- **Source attribution** linking back to original documentation and community contributions

#### **🛡️ Code Quality & Safety**
- **Sub-100ms API responses** with intelligent caching and query optimization
- **Accessibility-first design** with semantic HTML and full keyboard navigation
- **Security hardened** with input validation, CORS policies, and rate limiting
- **Type-safe architecture** using Zod schemas throughout the entire stack

---


## 🏗️ Modern Architecture

#### **Tech Stack**
- **Frontend**: Vanilla JavaScript (ES6+) with Vite for development
- **Backend**: Node.js + Express.js with middleware-based architecture
- **Database**: Supabase (PostgreSQL) with optimized queries and indexing
- **Data Collection**: Python-based scraper with Steam API integration

#### **System Design Principles**
- ⚡ **Performance First** - Minimal JavaScript bundle, efficient caching, optimized queries
- 🎯 **User-Centric** - Intuitive interface, fast search, accessibility compliance
- 🔧 **Developer Experience** - Clean code, comprehensive documentation, easy setup
- 🛡️ **Production Ready** - Error handling, validation, snug as a bug in a rug

```
┌─────────────────┐    ┌──────────────────┐    ┌─────────────────┐
│   Frontend      │───▶│   Express API    │───▶│   Supabase DB   │
│   (Port 3000)   │    │   (Port 8000)    │    │   PostgreSQL    │
└─────────────────┘    └──────────────────┘    └─────────────────┘
        │                       │                       │
        ▼                       ▼                       ▼
┌─────────────────┐    ┌──────────────────┐    ┌─────────────────┐
│ • Smart Caching │    │ • Route Handling │    │ • Optimized     │
│ • Real-time UI  │    │ • Validation     │    │   Queries       │
│ • Accessibility │    │ • Error Handling │    │ • Relationships │
└─────────────────┘    └──────────────────┘    └─────────────────┘
```

---

## 🚀 Quick Start

#### Prerequisites
- **Node.js** 18+ and npm
- **Python** 3.8+ (for data collection)
- **Supabase** account (free tier available)

#### Installation

```bash
# Clone the repository
git clone https://github.com/yourusername/vanilla-slops.git
cd vanilla-slops

# Install backend dependencies
npm install

# Install frontend dependencies
cd src/client && npm install && cd ../..

# Set up environment variables
cp .env.example .env
# Edit .env with your Supabase credentials
```

#### Environment Configuration

```bash
# Example .env file
SUPABASE_URL=your_supabase_project_url
SUPABASE_SERVICE_ROLE_KEY=your_service_role_key
NODE_ENV=development
PORT=8000
CORS_ORIGIN=http://localhost:3000
```

#### Development

```bash
# Start backend server (port 8000)
npm run dev

# In a new terminal, start frontend (port 3000)
cd src/client && npm run dev
```

Visit `http://localhost:3000` to see the application in action!

---

## 📚 API Documentation

#### Core Endpoints

#### `GET /api/games`
Retrieve games with advanced filtering and pagination.

**Query Parameters:**
- `search` - Search term for games, developers, publishers
- `category` - Filter by game category
- `developer` - Filter by developer name
- `options` - Filter by launch options availability
- `sort` - Sort field (`title`, `year`, `options`)
- `order` - Sort direction (`asc`, `desc`)
- `page` - Page number (default: 1)
- `limit` - Items per page (default: 20, max: 100)

**Response:**
```json
{
  "games": [...],
  "total": 1250,
  "totalPages": 63,
  "currentPage": 1,
  "hasNextPage": true,
  "facets": { "developers": [...], "engines": [...] }
}
```

#### `GET /api/games/suggestions`
Get intelligent search suggestions for autocomplete.

#### `GET /api/games/:id/launch-options`
Retrieve launch options for a specific game.

#### Coming Soon...
[📖 **Full API Documentation**](./docs/api.md)

---


## 🤝 Contributing

This project is a welcoming place to contribute, whether you're a first-timer or a seasoned developer I would love to hear your ideas. 
Vanilla Slops is a great environment to get your feet wet, because there's nothing at stake here.
Your contributions can only make the project better, and maybe we both learn something along the way.

#### **Ways to Contribute**
- 🎮 **Launch Options** - Submit verified launch options for games, so we can grow the database.
- 🐛 **Bug Reports** - Issues, broken things, stupid things, or things that just don't make no sense
- ✨ **Feature Requests** - Any ideas for new features, or improving on currently implemented features
- 📝 **Documentation** - Help improve our docs and test-coverage

#### **Example Workflow**
1. Fork the repository
2. Create a feature branch (`git checkout -b feature/amazing-feature`)
3. Make your changes with tests
4. Commit with conventional commits (`git commit -m 'feat: add amazing feature'`)
5. Push to your branch (`git push origin feature/amazing-feature`)
6. Open a Pull Request

#### COMING SOON...
[📋 **Contributing Guidelines**](./CONTRIBUTING.md) | [🐛 **Issue Templates**](./github/ISSUE_TEMPLATE/)

---


## 🚀 Deployment (WIP - PROJECT IS NOT LIVE)

#### **Production Checklist**
- [ ] Environment variables configured
- [ ] Database indexes optimized
- [ ] CORS settings configured for production domain
- [ ] Rate limiting enabled
- [ ] Error monitoring setup
- [ ] CDN configured for static assets

#### **Deployment Options**
- **Backend**: Railway, Render, or DigitalOcean App Platform
- **Frontend**: Vercel, Netlify, or static hosting
- **Database**: Supabase (managed PostgreSQL)

---


## 📄 License

This project is licensed under the MIT License - see the [LICENSE](LICENSE) file for details.

---

<p align="center">
  <br/>
  <strong>Built with ❤︎</strong> <br/>
</p><|MERGE_RESOLUTION|>--- conflicted
+++ resolved
@@ -14,11 +14,8 @@
 
 ---
 
-<<<<<<< HEAD
+
 ### 👖 What Do You Mean Vanilla Slops?
-=======
-### 🎮 Did You Say Vanilla Slops?
->>>>>>> 9604fec3
 
 **Vanilla Slops** is a web application that provides a searchable database of community-verified launch options for thousands of Steam games.
 
